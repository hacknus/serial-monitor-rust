use core::f32;
use crossbeam_channel::{Receiver, Sender};
use std::cmp::max;
use std::ops::RangeInclusive;
use std::path::PathBuf;
use std::sync::{Arc, RwLock};
use std::time::Duration;

use crate::color_picker::{color_picker_widget, color_picker_window, COLORS};
use crate::custom_highlighter::highlight_impl;
use crate::data::GuiOutputDataContainer;
use crate::serial::{clear_serial_settings, save_serial_settings, Device, SerialDevices};
use crate::settings_window::settings_window;
use crate::toggle::toggle;
#[cfg(feature = "self_update")]
use crate::update::check_update;
use crate::FileOptions;
use crate::{APP_INFO, PREFERENCES_KEY};
use eframe::egui::panel::Side;
use eframe::egui::{
    Align2, CollapsingHeader, Color32, FontFamily, FontId, KeyboardShortcut, Pos2, Sense, Ui, Vec2,
};
use eframe::{egui, Storage};
use egui::ThemePreference;
use egui_file_dialog::information_panel::InformationPanel;
use egui_file_dialog::FileDialog;
use egui_plot::{log_grid_spacer, GridMark, Legend, Line, Plot, PlotPoints};
use preferences::Preferences;
#[cfg(feature = "self_update")]
use self_update::update::Release;
use serde::{Deserialize, Serialize};
use serialport::{DataBits, FlowControl, Parity, StopBits};

const DEFAULT_FONT_ID: FontId = FontId::new(14.0, FontFamily::Monospace);
pub const RIGHT_PANEL_WIDTH: f32 = 350.0;
const BAUD_RATES: &[u32] = &[
    300, 1200, 2400, 4800, 9600, 19200, 38400, 57600, 74880, 115200, 230400, 128000, 460800,
    576000, 921600,
];
const SAVE_FILE_SHORTCUT: KeyboardShortcut =
    KeyboardShortcut::new(egui::Modifiers::COMMAND, egui::Key::S);

// bitOr is not const, so we use plus
const SAVE_PLOT_SHORTCUT: KeyboardShortcut = KeyboardShortcut::new(
    egui::Modifiers::COMMAND.plus(egui::Modifiers::SHIFT),
    egui::Key::S,
);

const CLEAR_PLOT_SHORTCUT: KeyboardShortcut =
    KeyboardShortcut::new(egui::Modifiers::COMMAND, egui::Key::X);

#[derive(Clone)]
pub enum FileDialogState {
    Open,
    Save,
    SavePlot,
    None,
}
#[derive(PartialEq)]
pub enum WindowFeedback {
    None,
    Waiting,
    Clear,
    Cancel,
}

#[derive(Clone)]
pub enum GuiCommand {
    Clear,
    ShowTimestamps(bool),
    ShowSentTraffic(bool),
}

#[derive(Serialize, Deserialize, PartialEq, Debug, Clone)]
pub struct GuiSettingsContainer {
    pub device: String,
    pub baud: u32,
    pub debug: bool,
    pub x: f32,
    pub y: f32,
    pub save_absolute_time: bool,
    pub dark_mode: bool,
    pub theme_preference: ThemePreference,
}

impl Default for GuiSettingsContainer {
    fn default() -> Self {
        Self {
            device: "".to_string(),
            baud: 115_200,
            debug: true,
            x: 1600.0,
            y: 900.0,
            save_absolute_time: false,
            dark_mode: true,
            theme_preference: ThemePreference::System,
        }
    }
}

pub fn load_gui_settings() -> GuiSettingsContainer {
    GuiSettingsContainer::load(&APP_INFO, PREFERENCES_KEY).unwrap_or_else(|_| {
        let gui_settings = GuiSettingsContainer::default();
        // save default settings
        if gui_settings.save(&APP_INFO, PREFERENCES_KEY).is_err() {
            log::error!("failed to save gui_settings");
        }
        gui_settings
    })
}

pub enum ColorWindow {
    NoShow,
    ColorIndex(usize),
}

pub struct MyApp {
    connected_to_device: bool,
    command: String,
    device: String,
    old_device: String,
    device_idx: usize,
    serial_devices: SerialDevices,
    plotting_range: usize,
    plot_serial_display_ratio: f32,
    picked_path: PathBuf,
    plot_location: Option<egui::Rect>,
    data: GuiOutputDataContainer,
    file_dialog_state: FileDialogState,
    file_dialog: FileDialog,
    information_panel: InformationPanel,
    file_opened: bool,
    settings_window_open: bool,
    update_text: String,
    gui_conf: GuiSettingsContainer,
    device_lock: Arc<RwLock<Device>>,
    devices_lock: Arc<RwLock<Vec<String>>>,
    connected_lock: Arc<RwLock<bool>>,
    data_lock: Arc<RwLock<GuiOutputDataContainer>>,
    save_tx: Sender<FileOptions>,
    load_tx: Sender<PathBuf>,
    load_names_rx: Receiver<Vec<String>>,
    send_tx: Sender<String>,
    gui_cmd_tx: Sender<GuiCommand>,
    history: Vec<String>,
    index: usize,
    eol: String,
    colors: Vec<Color32>,
    color_vals: Vec<f32>,
    labels: Vec<String>,
    show_color_window: ColorWindow,
    show_sent_cmds: bool,
    show_timestamps: bool,
    save_raw: bool,
    show_warning_window: WindowFeedback,
    do_not_show_clear_warning: bool,
    init: bool,
    #[cfg(feature = "self_update")]
    new_release: Option<Release>,
}

#[allow(clippy::too_many_arguments)]
impl MyApp {
    pub fn new(
        cc: &eframe::CreationContext,
        data_lock: Arc<RwLock<GuiOutputDataContainer>>,
        device_lock: Arc<RwLock<Device>>,
        devices_lock: Arc<RwLock<Vec<String>>>,
        devices: SerialDevices,
        connected_lock: Arc<RwLock<bool>>,
        gui_conf: GuiSettingsContainer,
        save_tx: Sender<FileOptions>,
        load_tx: Sender<PathBuf>,
        load_names_rx: Receiver<Vec<String>>,
        send_tx: Sender<String>,
        gui_cmd_tx: Sender<GuiCommand>,
    ) -> Self {
        let mut file_dialog = FileDialog::default()
            //.initial_directory(PathBuf::from("/path/to/app"))
            .default_file_name("measurement.csv")
            .default_size([600.0, 400.0])
            // .add_quick_access("Project", |s| {
            //     s.add_path("☆  Examples", "examples");
            //     s.add_path("📷  Media", "media");
            //     s.add_path("📂  Source", "src");
            // })
            .set_file_icon(
                "🖹",
                Arc::new(|path| path.extension().unwrap_or_default().to_ascii_lowercase() == "md"),
            )
            .set_file_icon(
                "",
                Arc::new(|path| {
                    path.file_name().unwrap_or_default().to_ascii_lowercase() == ".gitignore"
                }),
            )
            .add_file_filter(
                "CSV files",
                Arc::new(|p| p.extension().unwrap_or_default().to_ascii_lowercase() == "csv"),
            );
        // Load the persistent data of the file dialog.
        // Alternatively, you can also use the `FileDialog::storage` builder method.
        if let Some(storage) = cc.storage {
            *file_dialog.storage_mut() =
                eframe::get_value(storage, "file_dialog_storage").unwrap_or_default()
        }

        Self {
            connected_to_device: false,
            picked_path: PathBuf::new(),
            device: "".to_string(),
            old_device: "".to_string(),
            data: GuiOutputDataContainer::default(),
            file_dialog_state: FileDialogState::None,
            file_dialog,
            information_panel: InformationPanel::default().add_file_preview("csv", |ui, item| {
                ui.label("CSV preview:");
                if let Some(mut content) = item.content() {
                    egui::ScrollArea::vertical()
                        .max_height(ui.available_height())
                        .show(ui, |ui| {
                            ui.add(egui::TextEdit::multiline(&mut content).code_editor());
                        });
                }
            }),
            connected_lock,
            device_lock,
            devices_lock,
            device_idx: 0,
            serial_devices: devices,
            gui_conf,
            data_lock,
            save_tx,
            load_tx,
            load_names_rx,
            send_tx,
            gui_cmd_tx,
            plotting_range: usize::MAX,
            plot_serial_display_ratio: 0.45,
            command: "".to_string(),
            show_sent_cmds: true,
            show_timestamps: true,
            save_raw: false,
            eol: "\\r\\n".to_string(),
            colors: vec![COLORS[0]],
            color_vals: vec![0.0],
            labels: vec!["Column 0".to_string()],
            history: vec![],
            index: 0,
            plot_location: None,
            do_not_show_clear_warning: false,
            show_warning_window: WindowFeedback::None,
            init: false,
            show_color_window: ColorWindow::NoShow,
            file_opened: false,
            #[cfg(feature = "self_update")]
            new_release: None,
            settings_window_open: false,
            update_text: "".to_string(),
        }
    }

    pub fn clear_warning_window(&mut self, ctx: &egui::Context) -> WindowFeedback {
        let mut window_feedback = WindowFeedback::Waiting;
        egui::Window::new("Attention!")
            .fixed_pos(Pos2 { x: 800.0, y: 450.0 })
            .fixed_size(Vec2 { x: 400.0, y: 200.0 })
            .anchor(Align2::CENTER_CENTER, Vec2 { x: 0.0, y: 0.0 })
            .collapsible(false)
            .show(ctx, |ui| {
                ui.vertical_centered(|ui| {
                    ui.add_space(20.0);
                    ui.label("Changing devices will clear all data.");
                    ui.label("How do you want to proceed?");
                    ui.add_space(20.0);
                    ui.checkbox(&mut self.do_not_show_clear_warning, "Remember my decision.");
                    ui.add_space(20.0);
                    ui.horizontal(|ui| {
                        ui.add_space(130.0);
                        if ui.button("Continue & Clear").clicked() {
                            window_feedback = WindowFeedback::Clear;
                        }
                        if ui.button("Cancel").clicked() {
                            window_feedback = WindowFeedback::Cancel;
                        }
                    });
                    ui.add_space(5.0);
                });
            });
        window_feedback
    }

    fn draw_central_panel(&mut self, ctx: &egui::Context) {
        egui::CentralPanel::default().show(ctx, |ui| {
            let left_border = 10.0;
            // Width
            let width = ui.available_size().x - 2.0 * left_border - RIGHT_PANEL_WIDTH;
            // Height
            let top_spacing = 5.0;
            let panel_height = ui.available_size().y;
            let mut plot_height: f32 = 0.0;

            if self.serial_devices.number_of_plots[self.device_idx] > 0 {
                let height = ui.available_size().y * self.plot_serial_display_ratio;
                plot_height = height;
                // need to subtract 12.0, this seems to be the height of the separator of two adjacent plots
                plot_height = plot_height
                    / (self.serial_devices.number_of_plots[self.device_idx] as f32)
                    - 12.0;
            }

            let mut plot_ui_heigh: f32 = 0.0;

            ui.add_space(top_spacing);
            ui.horizontal(|ui| {
                ui.add_space(left_border);
                ui.vertical(|ui| {
                    if let Ok(gui_data) = self.data_lock.read() {
                        self.data = gui_data.clone();
                        self.labels = gui_data.plots.iter().map(|d| d.0.clone()).collect();
                        self.colors = (0..max(self.labels.len(), 1))
                            .map(|i| COLORS[i % COLORS.len()])
                            .collect();
                        self.color_vals = (0..max(self.data.plots.len(), 1)).map(|_| 0.0).collect();
                    }

                    // TODO what about self.data.loaded_from_file
                    if self.file_opened {
                        if let Ok(labels) = self.load_names_rx.try_recv() {
                            self.labels = labels;
                            self.colors = (0..max(self.labels.len(), 1))
                                .map(|i| COLORS[i % COLORS.len()])
                                .collect();
                            self.color_vals = (0..max(self.labels.len(), 1)).map(|_| 0.0).collect();
                        }
                    }
                    if self.serial_devices.number_of_plots[self.device_idx] > 0 {
                        if self.data.plots.len() != self.labels.len() && !self.file_opened {
                            // self.labels = (0..max(self.data.dataset.len(), 1))
                            //     .map(|i| format!("Column {i}"))
                            //     .collect();
                            self.colors = (0..max(self.data.plots.len(), 1))
                                .map(|i| COLORS[i % COLORS.len()])
                                .collect();
                            self.color_vals =
                                (0..max(self.data.plots.len(), 1)).map(|_| 0.0).collect();
                        }

<<<<<<< HEAD
                        let mut graphs: Vec<Vec<PlotPoint>> = vec![vec![]; self.data.dataset.len()];
                        let window = self.data.dataset[0]
                            .len()
                            .saturating_sub(self.plotting_range);

                        for (graph, (timepoints, datapoints)) in graphs
                            .iter_mut()
                            .zip(self.data.time.iter().zip(self.data.dataset.iter()))
                        {
                            for (time, data) in timepoints
                                .iter()
                                .skip(window)
                                .zip(datapoints.iter().skip(window))
                            {
                                graph.push(PlotPoint {
                                    x: *time / 1000.0,
                                    y: *data as f64,
                                });
                            }
                        }
=======
                        // offloaded to main thread

                        // let mut graphs: Vec<Vec<PlotPoint>> = vec![vec![]; self.data.dataset.len()];
                        // let window = self.data.dataset[0]
                        //     .len()
                        //     .saturating_sub(self.plotting_range);
                        //
                        // for (i, time) in self.data.time[window..].iter().enumerate() {
                        //     let x = *time / 1000.0;
                        //     for (graph, data) in graphs.iter_mut().zip(&self.data.dataset) {
                        //         if self.data.time.len() == data.len() {
                        //             if let Some(y) = data.get(i + window) {
                        //                 graph.push(PlotPoint { x, y: *y as f64 });
                        //             }
                        //         }
                        //     }
                        // }

                        let window = if let Some(first_entry) = self.data.plots.first() {
                            first_entry.1.len().saturating_sub(self.plotting_range)
                        } else {
                            0
                        };
>>>>>>> 5e1b1d1b

                        let t_fmt = |x: GridMark, _range: &RangeInclusive<f64>| {
                            format!("{:4.2} s", x.value)
                        };

                        let plots_ui = ui.vertical(|ui| {
                            for graph_idx in 0..self.serial_devices.number_of_plots[self.device_idx]
                            {
                                if graph_idx != 0 {
                                    ui.separator();
                                }

                                let signal_plot = Plot::new(format!("data-{graph_idx}"))
                                    .height(plot_height)
                                    .width(width)
                                    .legend(Legend::default())
                                    .x_grid_spacer(log_grid_spacer(10))
                                    .y_grid_spacer(log_grid_spacer(10))
                                    .x_axis_formatter(t_fmt);

                                let plot_inner = signal_plot.show(ui, |signal_plot_ui| {
                                    for (i, (_label, graph)) in self.data.plots.iter().enumerate() {
                                        // this check needs to be here for when we change devices (not very elegant)
                                        if i < self.labels.len() {
                                            signal_plot_ui.line(
                                                Line::new(PlotPoints::Owned(
                                                    graph[window..].to_vec(),
                                                ))
                                                .name(&self.labels[i])
                                                .color(self.colors[i]),
                                            );
                                        }
                                    }
                                });

                                self.plot_location = Some(plot_inner.response.rect);
                            }
                            let separator_response = ui.separator();
                            let separator = ui
                                .interact(
                                    separator_response.rect,
                                    separator_response.id,
                                    Sense::click_and_drag(),
                                )
                                .on_hover_cursor(egui::CursorIcon::ResizeVertical);

                            let resize_y = separator.drag_delta().y;

                            if separator.double_clicked() {
                                self.plot_serial_display_ratio = 0.45;
                            }
                            self.plot_serial_display_ratio = (self.plot_serial_display_ratio
                                + resize_y / panel_height)
                                .clamp(0.1, 0.9);

                            ui.add_space(top_spacing);
                        });
                        plot_ui_heigh = plots_ui.response.rect.height();
                    } else {
                        plot_ui_heigh = 0.0;
                    }

                    let serial_height =
                        panel_height - plot_ui_heigh - left_border * 2.0 - top_spacing;

                    let num_rows = self.data.prints.len();
                    let row_height = ui.text_style_height(&egui::TextStyle::Body);

                    let color = if self.gui_conf.dark_mode {
                        Color32::WHITE
                    } else {
                        Color32::BLACK
                    };

                    let mut text_edit_size = ui.available_size();
                    text_edit_size.x = width;
                    egui::ScrollArea::vertical()
                        .id_salt("serial_output")
                        .auto_shrink([false; 2])
                        .stick_to_bottom(true)
                        .enable_scrolling(true)
                        .max_height(serial_height - top_spacing)
                        .min_scrolled_height(serial_height - top_spacing)
                        .max_width(width)
                        .show_rows(ui, row_height, num_rows, |ui, row_range| {
                            let content: String = row_range
                                .into_iter()
                                .flat_map(|i| {
                                    if self.data.prints.is_empty() {
                                        None
                                    } else {
                                        Some(self.data.prints[i].clone())
                                    }
                                })
                                .collect();

                            let mut layouter = |ui: &egui::Ui, string: &str, wrap_width: f32| {
                                let mut layout_job = highlight_impl(
                                    ui.ctx(),
                                    string,
                                    self.serial_devices.highlight_labels[self.device_idx].clone(),
                                    Color32::from_rgb(155, 164, 167),
                                )
                                .unwrap();
                                layout_job.wrap.max_width = wrap_width;
                                ui.fonts(|f| f.layout_job(layout_job))
                            };

                            ui.add(
                                egui::TextEdit::multiline(&mut content.as_str())
                                    .font(DEFAULT_FONT_ID) // for cursor height
                                    .lock_focus(true)
                                    .text_color(color)
                                    .desired_width(width)
                                    .layouter(&mut layouter),
                            );
                        });
                    ui.horizontal(|ui| {
                        let cmd_line = ui.add(
                            egui::TextEdit::singleline(&mut self.command)
                                .desired_width(width - 50.0)
                                .lock_focus(true)
                                .code_editor(),
                        );
                        let cmd_has_lost_focus = cmd_line.lost_focus();
                        let key_pressed = ui.input(|i| i.key_pressed(egui::Key::Enter));
                        if (key_pressed && cmd_has_lost_focus) || ui.button("Send").clicked() {
                            // send command
                            self.history.push(self.command.clone());
                            self.index = self.history.len() - 1;
                            let eol = self.eol.replace("\\r", "\r").replace("\\n", "\n");
                            if let Err(err) = self.send_tx.send(self.command.clone() + &eol) {
                                log::error!("send_tx thread send failed: {:?}", err);
                            }
                            // stay in focus!
                            cmd_line.request_focus();
                        }
                    });

                    if ui.input(|i| i.key_pressed(egui::Key::ArrowUp)) {
                        self.index = self.index.saturating_sub(1);
                        if !self.history.is_empty() {
                            self.command = self.history[self.index].clone();
                        }
                    }
                    if ui.input(|i| i.key_pressed(egui::Key::ArrowDown)) {
                        self.index = std::cmp::min(self.index + 1, self.history.len() - 1);
                        if !self.history.is_empty() {
                            self.command = self.history[self.index].clone();
                        }
                    }
                });
                ui.add_space(left_border);
            });
        });
    }

    fn draw_serial_settings(&mut self, ctx: &egui::Context, ui: &mut Ui) {
        ui.horizontal(|ui| {
            ui.heading("Serial Monitor");
            self.paint_connection_indicator(ui);
        });

        let devices: Vec<String> = if let Ok(read_guard) = self.devices_lock.read() {
            read_guard.clone()
        } else {
            vec![]
        };

        if !devices.contains(&self.device) {
            self.device.clear();
        }
        if let Ok(dev) = self.device_lock.read() {
            if !dev.name.is_empty() {
                self.device = dev.name.clone();
            }
        }
        ui.add_space(10.0);
        ui.horizontal(|ui| {
            ui.label("Device");
            ui.add_space(130.0);
            ui.label("Baud");
        });

        let old_name = self.device.clone();
        ui.horizontal(|ui| {
            if self.file_opened {
                ui.disable();
            }
            let dev_text = self.device.replace("/dev/tty.", "");
            ui.horizontal(|ui| {
                if self.connected_to_device {
                    ui.disable();
                }
                let _response = egui::ComboBox::from_id_salt("Device")
                    .selected_text(dev_text)
                    .width(RIGHT_PANEL_WIDTH * 0.92 - 155.0)
                    .show_ui(ui, |ui| {
                        devices
                            .into_iter()
                            // on macOS each device appears as /dev/tty.* and /dev/cu.*
                            // we only display the /dev/tty.* here
                            .filter(|dev| !dev.contains("/dev/cu."))
                            .for_each(|dev| {
                                // this makes the names shorter in the UI on UNIX and UNIX-like platforms
                                let dev_text = dev.replace("/dev/tty.", "");
                                ui.selectable_value(&mut self.device, dev, dev_text);
                            });
                    })
                    .response;
                // let selected_new_device = response.changed();  //somehow this does not work
                // if selected_new_device {
                if old_name != self.device {
                    if !self.data.prints.is_empty() {
                        self.show_warning_window = WindowFeedback::Waiting;
                        self.old_device = old_name;
                    } else {
                        self.show_warning_window = WindowFeedback::Clear;
                    }
                }
            });
            match self.show_warning_window {
                WindowFeedback::None => {}
                WindowFeedback::Waiting => {
                    self.show_warning_window = self.clear_warning_window(ctx);
                }
                WindowFeedback::Clear => {
                    // new device selected, check in previously used devices
                    let mut device_is_already_saved = false;
                    for (idx, dev) in self.serial_devices.devices.iter().enumerate() {
                        if dev.name == self.device {
                            // this is the device!
                            self.device = dev.name.clone();
                            self.device_idx = idx;
                            self.init = true;
                            device_is_already_saved = true;
                        }
                    }
                    if !device_is_already_saved {
                        // create new device in the archive
                        let mut device = Device::default();
                        device.name = self.device.clone();
                        self.serial_devices.devices.push(device);
                        self.serial_devices.number_of_plots.push(1);
                        self.serial_devices.number_of_highlights.push(1);
                        self.serial_devices
                            .highlight_labels
                            .push(vec!["".to_string()]);
                        self.serial_devices
                            .labels
                            .push(vec!["Column 0".to_string()]);
                        self.device_idx = self.serial_devices.devices.len() - 1;
                        save_serial_settings(&self.serial_devices);
                    }
                    self.gui_cmd_tx
                        .send(GuiCommand::Clear)
                        .expect("failed to send clear after choosing new device");
                    // need to clear the data here such that we don't get errors in the gui (plot)
                    self.data = GuiOutputDataContainer::default();
                    self.show_warning_window = WindowFeedback::None;
                }
                WindowFeedback::Cancel => {
                    self.device = self.old_device.clone();
                    self.show_warning_window = WindowFeedback::None;
                }
            }
            egui::ComboBox::from_id_salt("Baud Rate")
                .selected_text(format!(
                    "{}",
                    self.serial_devices.devices[self.device_idx].baud_rate
                ))
                .width(80.0)
                .show_ui(ui, |ui| {
                    if self.connected_to_device {
                        ui.disable();
                    }
                    BAUD_RATES.iter().for_each(|baud_rate| {
                        ui.selectable_value(
                            &mut self.serial_devices.devices[self.device_idx].baud_rate,
                            *baud_rate,
                            baud_rate.to_string(),
                        );
                    });
                });
            let connect_text = if self.connected_to_device {
                "Disconnect"
            } else {
                "Connect"
            };
            if ui.button(connect_text).clicked() {
                if let Ok(mut device) = self.device_lock.write() {
                    if self.connected_to_device {
                        device.name.clear();
                    } else {
                        device.name = self.serial_devices.devices[self.device_idx].name.clone();
                        device.baud_rate = self.serial_devices.devices[self.device_idx].baud_rate;
                    }
                }
            }
        });
        ui.add_space(5.0);
        ui.horizontal(|ui| {
            ui.label("Data Bits");
            ui.add_space(5.0);
            ui.label("Parity");
            ui.add_space(20.0);
            ui.label("Stop Bits");
            ui.label("Flow Control");
            ui.label("Timeout");
        });
        ui.horizontal(|ui| {
            if self.connected_to_device {
                ui.disable();
            }
            egui::ComboBox::from_id_salt("Data Bits")
                .selected_text(
                    self.serial_devices.devices[self.device_idx]
                        .data_bits
                        .to_string(),
                )
                .width(30.0)
                .show_ui(ui, |ui| {
                    ui.selectable_value(
                        &mut self.serial_devices.devices[self.device_idx].data_bits,
                        DataBits::Eight,
                        DataBits::Eight.to_string(),
                    );
                    ui.selectable_value(
                        &mut self.serial_devices.devices[self.device_idx].data_bits,
                        DataBits::Seven,
                        DataBits::Seven.to_string(),
                    );
                    ui.selectable_value(
                        &mut self.serial_devices.devices[self.device_idx].data_bits,
                        DataBits::Six,
                        DataBits::Six.to_string(),
                    );
                    ui.selectable_value(
                        &mut self.serial_devices.devices[self.device_idx].data_bits,
                        DataBits::Five,
                        DataBits::Five.to_string(),
                    );
                });
            egui::ComboBox::from_id_salt("Parity")
                .selected_text(
                    self.serial_devices.devices[self.device_idx]
                        .parity
                        .to_string(),
                )
                .width(30.0)
                .show_ui(ui, |ui| {
                    ui.selectable_value(
                        &mut self.serial_devices.devices[self.device_idx].parity,
                        Parity::None,
                        Parity::None.to_string(),
                    );
                    ui.selectable_value(
                        &mut self.serial_devices.devices[self.device_idx].parity,
                        Parity::Odd,
                        Parity::Odd.to_string(),
                    );
                    ui.selectable_value(
                        &mut self.serial_devices.devices[self.device_idx].parity,
                        Parity::Even,
                        Parity::Even.to_string(),
                    );
                });
            egui::ComboBox::from_id_salt("Stop Bits")
                .selected_text(
                    self.serial_devices.devices[self.device_idx]
                        .stop_bits
                        .to_string(),
                )
                .width(30.0)
                .show_ui(ui, |ui| {
                    ui.selectable_value(
                        &mut self.serial_devices.devices[self.device_idx].stop_bits,
                        StopBits::One,
                        StopBits::One.to_string(),
                    );
                    ui.selectable_value(
                        &mut self.serial_devices.devices[self.device_idx].stop_bits,
                        StopBits::Two,
                        StopBits::Two.to_string(),
                    );
                });
            egui::ComboBox::from_id_salt("Flow Control")
                .selected_text(
                    self.serial_devices.devices[self.device_idx]
                        .flow_control
                        .to_string(),
                )
                .width(75.0)
                .show_ui(ui, |ui| {
                    ui.selectable_value(
                        &mut self.serial_devices.devices[self.device_idx].flow_control,
                        FlowControl::None,
                        FlowControl::None.to_string(),
                    );
                    ui.selectable_value(
                        &mut self.serial_devices.devices[self.device_idx].flow_control,
                        FlowControl::Hardware,
                        FlowControl::Hardware.to_string(),
                    );
                    ui.selectable_value(
                        &mut self.serial_devices.devices[self.device_idx].flow_control,
                        FlowControl::Software,
                        FlowControl::Software.to_string(),
                    );
                });
            egui::ComboBox::from_id_salt("Timeout")
                .selected_text(
                    self.serial_devices.devices[self.device_idx]
                        .timeout
                        .as_millis()
                        .to_string(),
                )
                .width(55.0)
                .show_ui(ui, |ui| {
                    ui.selectable_value(
                        &mut self.serial_devices.devices[self.device_idx].timeout,
                        Duration::from_millis(0),
                        "0",
                    );
                    ui.selectable_value(
                        &mut self.serial_devices.devices[self.device_idx].timeout,
                        Duration::from_millis(10),
                        "10",
                    );
                    ui.selectable_value(
                        &mut self.serial_devices.devices[self.device_idx].timeout,
                        Duration::from_millis(100),
                        "100",
                    );
                    ui.selectable_value(
                        &mut self.serial_devices.devices[self.device_idx].timeout,
                        Duration::from_millis(1000),
                        "1000",
                    );
                });
        });
        ui.add_space(5.0);
        ui.horizontal(|ui| {
            if self.connected_to_device {
                ui.disable();
            }
            if ui
                .button(egui::RichText::new(format!(
                    "{} Open file",
                    egui_phosphor::regular::FOLDER_OPEN
                )))
                .on_hover_text("Load data from .csv")
                .clicked()
            {
                self.file_dialog_state = FileDialogState::Open;
                self.file_dialog.pick_file();
            }
            if self.file_opened
                && ui
                    .button(egui::RichText::new(
                        egui_phosphor::regular::X_SQUARE.to_string(),
                    ))
                    .on_hover_text("Close file.")
                    .clicked()
            {
                self.file_opened = false;
                let _ = self.load_tx.send(PathBuf::new());
                self.file_dialog_state = FileDialogState::None;
            }
        });
    }
    fn draw_export_settings(&mut self, _ctx: &egui::Context, ui: &mut Ui) {
        egui::Grid::new("export_settings")
            .num_columns(2)
            .spacing(Vec2 { x: 10.0, y: 10.0 })
            .striped(true)
            .show(ui, |ui| {
                if ui
                    .button(egui::RichText::new(format!(
                        "{} Save CSV",
                        egui_phosphor::regular::FLOPPY_DISK
                    )))
                    .on_hover_text("Save Plot Data to CSV.")
                    .clicked()
                    || ui.input_mut(|i| i.consume_shortcut(&SAVE_FILE_SHORTCUT))
                {
                    self.file_dialog_state = FileDialogState::Save;
                    self.file_dialog.save_file();
                }

                if ui
                    .button(egui::RichText::new(format!(
                        "{} Save Plot",
                        egui_phosphor::regular::FLOPPY_DISK
                    )))
                    .on_hover_text("Save an image of the Plot.")
                    .clicked()
                    || ui.input_mut(|i| i.consume_shortcut(&SAVE_PLOT_SHORTCUT))
                {
                    self.file_dialog_state = FileDialogState::SavePlot;
                    self.file_dialog.save_file();
                }
                ui.end_row();
                ui.label("Save Raw Traffic");
                ui.add(toggle(&mut self.save_raw))
                    .on_hover_text("Save second CSV containing raw traffic.")
                    .changed();
                ui.end_row();
                ui.label("Save Absolute Time");
                ui.add(toggle(&mut self.gui_conf.save_absolute_time))
                    .on_hover_text("Save absolute time in CSV.");
                ui.end_row();
            });
    }

    fn draw_global_settings(&mut self, ui: &mut Ui) {
        ui.add_space(20.0);

        if ui
            .button(format!("{} Settings", egui_phosphor::regular::GEAR_FINE))
            .clicked()
        {
            #[cfg(feature = "self_update")]
            {
                self.new_release = check_update();
            }
            self.settings_window_open = true;
        }
        if self.settings_window_open {
            settings_window(
                ui.ctx(),
                &mut self.gui_conf,
                #[cfg(feature = "self_update")]
                &mut self.new_release,
                &mut self.settings_window_open,
                &mut self.update_text,
            );
        }

        ui.add_space(20.0);

        if ui
            .button(egui::RichText::new(format!(
                "{} Clear Data",
                egui_phosphor::regular::X
            )))
            .on_hover_text("Clear Data from Plot.")
            .clicked()
            || ui.input_mut(|i| i.consume_shortcut(&CLEAR_PLOT_SHORTCUT))
        {
            log::info!("Cleared recorded Data");
            if let Err(err) = self.gui_cmd_tx.send(GuiCommand::Clear) {
                log::error!("clear_tx thread send failed: {:?}", err);
            }
            // need to clear the data here in order to prevent errors in the gui (plot)
            self.data = GuiOutputDataContainer::default();
            // self.names_tx.send(self.serial_devices.labels[self.device_idx].clone()).expect("Failed to send names");
        }
        ui.add_space(5.0);
        ui.horizontal(|ui| {
            if ui.button("Clear Device History").clicked() {
                self.serial_devices = SerialDevices::default();
                self.device.clear();
                self.device_idx = 0;
                clear_serial_settings();
            }
            if ui.button("Reset Labels").clicked() {
                // self.serial_devices.labels[self.device_idx] = self.serial_devices.labels.clone();
            }
        });
        ui.add_space(5.0);
        ui.horizontal(|ui| {
            if ui
                .add(toggle(&mut self.show_sent_cmds))
                .on_hover_text("Show sent commands in console.")
                .changed()
            {
                if let Err(err) = self
                    .gui_cmd_tx
                    .send(GuiCommand::ShowSentTraffic(self.show_sent_cmds))
                {
                    log::error!("clear_tx thread send failed: {:?}", err);
                }
            }
            ui.label("Show Sent Commands");
        });
        ui.add_space(5.0);
        ui.horizontal(|ui| {
            if ui
                .add(toggle(&mut self.show_timestamps))
                .on_hover_text("Show timestamp in console.")
                .changed()
            {
                if let Err(err) = self
                    .gui_cmd_tx
                    .send(GuiCommand::ShowTimestamps(self.show_sent_cmds))
                {
                    log::error!("clear_tx thread send failed: {:?}", err);
                }
            }
            ui.label("Show Timestamp");
        });
        ui.add_space(5.0);
        ui.horizontal(|ui| {
            ui.label("EOL character");
            ui.add(
                egui::TextEdit::singleline(&mut self.eol).desired_width(ui.available_width() * 0.9),
            )
            .on_hover_text("Configure your EOL character for sent commands..");
        });
    }

    fn draw_plot_settings(&mut self, ui: &mut Ui) {
        egui::Grid::new("plot_settings")
            .num_columns(2)
            .spacing(Vec2 { x: 10.0, y: 10.0 })
            .striped(true)
            .show(ui, |ui| {
                ui.label("Plotting range [#]: ");

                let window_fmt = |val: f64, _range: RangeInclusive<usize>| {
                    if val != usize::MAX as f64 {
                        val.to_string()
                    } else {
                        "∞".to_string()
                    }
                };

                ui.horizontal(|ui| {
                    ui.add(
                        egui::DragValue::new(&mut self.plotting_range).custom_formatter(window_fmt),
                    )
                    .on_hover_text(
                        "Select a window of the last datapoints to be displayed in the plot.",
                    );
                    if ui
                        .button("Full Dataset")
                        .on_hover_text("Show the full dataset.")
                        .clicked()
                    {
                        self.plotting_range = usize::MAX;
                    }
                });
                ui.end_row();
                ui.label("Number of plots [#]: ");

                ui.horizontal(|ui| {
                    if ui
                        .button(egui::RichText::new(
                            egui_phosphor::regular::ARROW_FAT_LEFT.to_string(),
                        ))
                        .clicked()
                    {
                        if self.serial_devices.number_of_plots[self.device_idx] == 0 {
                            return;
                        }
                        self.serial_devices.number_of_plots[self.device_idx] =
                            (self.serial_devices.number_of_plots[self.device_idx] - 1).clamp(0, 10);
                    }
                    ui.add(
                        egui::DragValue::new(
                            &mut self.serial_devices.number_of_plots[self.device_idx],
                        )
                        .range(0..=10),
                    )
                    .on_hover_text("Select the number of plots to be shown.");
                    if ui
                        .button(egui::RichText::new(
                            egui_phosphor::regular::ARROW_FAT_RIGHT.to_string(),
                        ))
                        .clicked()
                    {
                        if self.serial_devices.number_of_plots[self.device_idx] == 10 {
                            return;
                        }
                        self.serial_devices.number_of_plots[self.device_idx] =
                            (self.serial_devices.number_of_plots[self.device_idx] + 1).clamp(0, 10);
                    }
                });
                ui.end_row();
            });
        ui.add_space(25.0);

        if self.labels.len() == 1 {
            ui.label("Detected 1 Dataset:");
        } else {
            ui.label(format!("Detected {} Datasets:", self.labels.len()));
        }
        ui.add_space(5.0);
        for i in 0..self.labels.len().min(10) {
            // if init, set names to what has been stored in the device last time
            if self.init {
                // self.names_tx.send(self.labels.clone()).expect("Failed to send names");
                self.init = false;
            }

            if self.labels.len() <= i {
                break;
            }
            ui.horizontal(|ui| {
                let response = color_picker_widget(ui, "", &mut self.colors, i);

                // Check if the square was clicked and toggle color picker window
                if response.clicked() {
                    self.show_color_window = ColorWindow::ColorIndex(i);
                };

                if ui
                    .add(
                        egui::TextEdit::singleline(&mut self.labels[i])
                            .desired_width(0.95 * RIGHT_PANEL_WIDTH),
                    )
                    .on_hover_text("Use custom names for your Datasets.")
                    .changed()
                {
                    // self.names_tx.send(self.labels.clone()).expect("Failed to send names");
                };
            });
        }
        match self.show_color_window {
            ColorWindow::NoShow => {}
            ColorWindow::ColorIndex(index) => {
                if color_picker_window(
                    ui.ctx(),
                    &mut self.colors[index],
                    &mut self.color_vals[index],
                ) {
                    self.show_color_window = ColorWindow::NoShow;
                }
            }
        }

        if self.labels.len() > 10 {
            ui.label("Only renaming up to 10 Datasets is currently supported.");
        }
    }

    fn draw_highlight_settings(&mut self, _ctx: &egui::Context, ui: &mut Ui) {
        egui::Grid::new("highlight_settings")
            .num_columns(2)
            .spacing(Vec2 { x: 10.0, y: 10.0 })
            .striped(true)
            .show(ui, |ui| {
                ui.label("Number of sentence [#]: ");

                ui.horizontal(|ui| {
                    if ui
                        .button(egui::RichText::new(
                            egui_phosphor::regular::ARROW_FAT_LEFT.to_string(),
                        ))
                        .clicked()
                    {
                        self.serial_devices.number_of_highlights[self.device_idx] =
                            (self.serial_devices.number_of_highlights[self.device_idx] - 1)
                                .clamp(1, 4);
                        while self.serial_devices.number_of_highlights[self.device_idx]
                            < self.serial_devices.highlight_labels[self.device_idx].len()
                        {
                            self.serial_devices.highlight_labels[self.device_idx].truncate(
                                self.serial_devices.number_of_highlights[self.device_idx],
                            );
                        }
                    }
                    ui.add(
                        egui::DragValue::new(
                            &mut self.serial_devices.number_of_highlights[self.device_idx],
                        )
                        .range(1..=4),
                    )
                    .on_hover_text("Select the number of sentence to be highlighted.");
                    if ui
                        .button(egui::RichText::new(
                            egui_phosphor::regular::ARROW_FAT_RIGHT.to_string(),
                        ))
                        .clicked()
                    {
                        self.serial_devices.number_of_highlights[self.device_idx] =
                            (self.serial_devices.number_of_highlights[self.device_idx] + 1)
                                .clamp(1, 4);
                    }
                    while self.serial_devices.number_of_highlights[self.device_idx]
                        > self.serial_devices.highlight_labels[self.device_idx].len()
                    {
                        self.serial_devices.highlight_labels[self.device_idx].push("".to_string());
                    }
                });
            });

        ui.label(format!(
            "Detected {} highlight:",
            self.serial_devices.number_of_highlights[self.device_idx]
        ));

        ui.add_space(5.0);
        for i in 0..(self.serial_devices.number_of_highlights[self.device_idx]) {
            ui.add(
                egui::TextEdit::singleline(
                    &mut self.serial_devices.highlight_labels[self.device_idx][i],
                )
                .desired_width(0.95 * RIGHT_PANEL_WIDTH),
            )
            .on_hover_text("Sentence to highlight");
            /*
            // Todo implement the color picker for each sentence
            let mut theme =
                egui_extras::syntax_highlighting::CodeTheme::from_memory(ui.ctx(), ui.style());
            ui.collapsing(self.serial_devices.highlight_labels[self.device_idx][i].clone(), |ui| {
                theme.ui(ui);
                theme.store_in_memory(ui.ctx());
            });
            */
        }
    }

    fn draw_side_panel(&mut self, ctx: &egui::Context, _frame: &mut eframe::Frame) {
        egui::SidePanel::new(Side::Right, "settings panel")
            .min_width(RIGHT_PANEL_WIDTH)
            .max_width(RIGHT_PANEL_WIDTH)
            .resizable(false)
            //.default_width(right_panel_width)
            .show(ctx, |ui| {
                egui::ScrollArea::vertical().show(ui, |ui| {
                    ui.add_enabled_ui(true, |ui| {
                        self.draw_serial_settings(ctx, ui);

                        self.draw_global_settings(ui);
                        ui.add_space(10.0);
                        CollapsingHeader::new("Plot Settings")
                            .default_open(true)
                            .show(ui, |ui| {
                                self.draw_plot_settings(ui);
                            });

                        CollapsingHeader::new("Text Highlight Settings")
                            .default_open(true)
                            .show(ui, |ui| {
                                self.draw_highlight_settings(ctx, ui);
                            });

                        CollapsingHeader::new("Export Settings")
                            .default_open(true)
                            .show(ui, |ui| {
                                self.draw_export_settings(ctx, ui);
                            });
                    });
                    ui.add_space(20.0);
                    ui.separator();
                    ui.collapsing("Debug logs:", |ui| {
                        egui_logger::logger_ui().show(ui);
                    });

                    match self.file_dialog_state {
                        FileDialogState::Open => {
                            if let Some(path) = self
                                .file_dialog
                                .update_with_right_panel_ui(ctx, &mut |ui, dia| {
                                    self.information_panel.ui(ui, dia);
                                })
                                .picked()
                            {
                                self.picked_path = path.to_path_buf();
                                self.file_opened = true;
                                self.file_dialog_state = FileDialogState::None;
                                if let Err(e) = self.load_tx.send(self.picked_path.clone()) {
                                    log::error!("load_tx thread send failed: {:?}", e);
                                }
                            }
                        }
                        FileDialogState::SavePlot => {
                            if let Some(path) = self.file_dialog.update(ctx).picked() {
                                self.picked_path = path.to_path_buf();
                                self.file_dialog_state = FileDialogState::None;
                                self.picked_path.set_extension("png");

                                ctx.send_viewport_cmd(egui::ViewportCommand::Screenshot(
                                    Default::default(),
                                ));
                            }
                        }
                        FileDialogState::Save => {
                            if let Some(path) = self.file_dialog.update(ctx).picked() {
                                self.picked_path = path.to_path_buf();
                                self.file_dialog_state = FileDialogState::None;
                                self.picked_path.set_extension("csv");

                                if let Err(e) = self.save_tx.send(FileOptions {
                                    file_path: self.picked_path.clone(),
                                    save_absolute_time: self.gui_conf.save_absolute_time,
                                    save_raw_traffic: self.save_raw,
                                    names: self.labels.clone(),
                                }) {
                                    log::error!("save_tx thread send failed: {:?}", e);
                                }
                            }
                        }
                        FileDialogState::None => {}
                    }
                });
            });
    }

    fn paint_connection_indicator(&self, ui: &mut egui::Ui) {
        let (color, color_stroke) = if !self.connected_to_device {
            ui.add(egui::Spinner::new());
            (Color32::DARK_RED, Color32::RED)
        } else {
            (Color32::DARK_GREEN, Color32::GREEN)
        };

        let radius = ui.spacing().interact_size.y * 0.375;
        let center = egui::pos2(
            ui.next_widget_position().x + ui.spacing().interact_size.x * 0.5,
            ui.next_widget_position().y,
        );
        ui.painter()
            .circle(center, radius, color, egui::Stroke::new(1.0, color_stroke));
    }
}

impl eframe::App for MyApp {
    fn update(&mut self, ctx: &egui::Context, frame: &mut eframe::Frame) {
        if let Ok(read_guard) = self.connected_lock.read() {
            self.connected_to_device = *read_guard;
        }
        self.draw_central_panel(ctx);
        self.draw_side_panel(ctx, frame);

        self.gui_conf.x = ctx.used_size().x;
        self.gui_conf.y = ctx.used_size().y;

        // Check for returned screenshot:
        let screenshot = ctx.input(|i| {
            for event in &i.raw.events {
                if let egui::Event::Screenshot { image, .. } = event {
                    return Some(image.clone());
                }
            }
            None
        });

        if let (Some(screenshot), Some(plot_location)) = (screenshot, self.plot_location) {
            // for a full size application, we should put this in a different thread,
            // so that the GUI doesn't lag during saving

            let pixels_per_point = ctx.pixels_per_point();
            let plot = screenshot.region(&plot_location, Some(pixels_per_point));
            // save the plot to png
            image::save_buffer(
                &self.picked_path,
                plot.as_raw(),
                plot.width() as u32,
                plot.height() as u32,
                image::ColorType::Rgba8,
            )
            .unwrap();
            log::info!("Image saved to {:?}.", self.picked_path);
        }
    }

    fn save(&mut self, _storage: &mut dyn Storage) {
        save_serial_settings(&self.serial_devices);
        if let Err(err) = self.gui_conf.save(&APP_INFO, PREFERENCES_KEY) {
            log::error!("gui settings save failed: {:?}", err);
        }
    }
}<|MERGE_RESOLUTION|>--- conflicted
+++ resolved
@@ -346,43 +346,21 @@
                                 (0..max(self.data.plots.len(), 1)).map(|_| 0.0).collect();
                         }
 
-<<<<<<< HEAD
-                        let mut graphs: Vec<Vec<PlotPoint>> = vec![vec![]; self.data.dataset.len()];
-                        let window = self.data.dataset[0]
-                            .len()
-                            .saturating_sub(self.plotting_range);
-
-                        for (graph, (timepoints, datapoints)) in graphs
-                            .iter_mut()
-                            .zip(self.data.time.iter().zip(self.data.dataset.iter()))
-                        {
-                            for (time, data) in timepoints
-                                .iter()
-                                .skip(window)
-                                .zip(datapoints.iter().skip(window))
-                            {
-                                graph.push(PlotPoint {
-                                    x: *time / 1000.0,
-                                    y: *data as f64,
-                                });
-                            }
-                        }
-=======
                         // offloaded to main thread
 
-                        // let mut graphs: Vec<Vec<PlotPoint>> = vec![vec![]; self.data.dataset.len()];
-                        // let window = self.data.dataset[0]
-                        //     .len()
-                        //     .saturating_sub(self.plotting_range);
-                        //
-                        // for (i, time) in self.data.time[window..].iter().enumerate() {
-                        //     let x = *time / 1000.0;
-                        //     for (graph, data) in graphs.iter_mut().zip(&self.data.dataset) {
-                        //         if self.data.time.len() == data.len() {
-                        //             if let Some(y) = data.get(i + window) {
-                        //                 graph.push(PlotPoint { x, y: *y as f64 });
-                        //             }
-                        //         }
+                        // for (graph, (timepoints, datapoints)) in graphs
+                        //     .iter_mut()
+                        //     .zip(self.data.time.iter().zip(self.data.dataset.iter()))
+                        // {
+                        //     for (time, data) in timepoints
+                        //         .iter()
+                        //         .skip(window)
+                        //         .zip(datapoints.iter().skip(window))
+                        //     {
+                        //         graph.push(PlotPoint {
+                        //             x: *time / 1000.0,
+                        //             y: *data as f64,
+                        //         });
                         //     }
                         // }
 
@@ -391,7 +369,6 @@
                         } else {
                             0
                         };
->>>>>>> 5e1b1d1b
 
                         let t_fmt = |x: GridMark, _range: &RangeInclusive<f64>| {
                             format!("{:4.2} s", x.value)
