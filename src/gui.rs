use core::f32;
use std::cmp::max;
use std::ops::RangeInclusive;
use std::path::PathBuf;
use std::sync::mpsc::Sender;
use std::sync::{Arc, RwLock};
use std::time::Duration;

use eframe::egui::panel::Side;
use eframe::egui::{
    Align2, CollapsingHeader, Color32, FontFamily, FontId, KeyboardShortcut, Pos2, Sense, Ui, Vec2,
    Visuals,
};
use eframe::{egui, Storage};
use egui::ThemePreference;
use egui_plot::{log_grid_spacer, GridMark, Legend, Line, Plot, PlotPoint, PlotPoints};
use egui_theme_switch::ThemeSwitch;
use preferences::Preferences;
use serde::{Deserialize, Serialize};
use serialport::{DataBits, FlowControl, Parity, StopBits};

use crate::color_picker::{color_picker_widget, color_picker_window, COLORS};
use crate::data::{DataContainer, SerialDirection};
use crate::serial::{clear_serial_settings, save_serial_settings, Device, SerialDevices};
use crate::toggle::toggle;
use crate::FileOptions;
use crate::{APP_INFO, PREFS_KEY};
use crate::custom_highlighter::highlight_impl;

const DEFAULT_FONT_ID: FontId = FontId::new(14.0, FontFamily::Monospace);
pub const RIGHT_PANEL_WIDTH: f32 = 350.0;
const BAUD_RATES: &[u32] = &[
    300, 1200, 2400, 4800, 9600, 19200, 38400, 57600, 74880, 115200, 230400, 128000, 460800,
    576000, 921600,
];
const SAVE_FILE_SHORTCUT: KeyboardShortcut =
    KeyboardShortcut::new(egui::Modifiers::COMMAND, egui::Key::S);

// bitOr is not const, so we use plus
const SAVE_PLOT_SHORTCUT: KeyboardShortcut = KeyboardShortcut::new(
    egui::Modifiers::COMMAND.plus(egui::Modifiers::SHIFT),
    egui::Key::S,
);

const CLEAR_PLOT_SHORTCUT: KeyboardShortcut =
    KeyboardShortcut::new(egui::Modifiers::COMMAND, egui::Key::X);

#[derive(PartialEq)]
pub enum WindowFeedback {
    None,
    Waiting,
    Clear,
    Cancel,
}

#[derive(Serialize, Deserialize, PartialEq, Debug, Clone)]
pub struct GuiSettingsContainer {
    pub device: String,
    pub baud: u32,
    pub debug: bool,
    pub x: f32,
    pub y: f32,
    pub save_absolute_time: bool,
    pub dark_mode: bool,
    pub theme_preference: ThemePreference,
}

impl Default for GuiSettingsContainer {
    fn default() -> Self {
        Self {
            device: "".to_string(),
            baud: 115_200,
            debug: true,
            x: 1600.0,
            y: 900.0,
            save_absolute_time: false,
            dark_mode: true,
            theme_preference: ThemePreference::System,
        }
    }
}

pub fn load_gui_settings() -> GuiSettingsContainer {
    GuiSettingsContainer::load(&APP_INFO, PREFS_KEY).unwrap_or_else(|_| {
        let gui_settings = GuiSettingsContainer::default();
        // save default settings
        if gui_settings.save(&APP_INFO, PREFS_KEY).is_err() {
            println!("failed to save gui_settings");
        }
        gui_settings
    })
}

pub enum ColorWindow {
    NoShow,
    ColorIndex(usize),
}

pub struct MyApp {
    connected_to_device: bool,
    command: String,
    device: String,
    old_device: String,
    device_idx: usize,
    serial_devices: SerialDevices,
    plotting_range: usize,
    plot_serial_display_ratio: f32,
    picked_path: PathBuf,
    plot_location: Option<egui::Rect>,
    data: DataContainer,
    gui_conf: GuiSettingsContainer,
    device_lock: Arc<RwLock<Device>>,
    devices_lock: Arc<RwLock<Vec<String>>>,
    connected_lock: Arc<RwLock<bool>>,
    data_lock: Arc<RwLock<DataContainer>>,
    save_tx: Sender<FileOptions>,
    send_tx: Sender<String>,
    clear_tx: Sender<bool>,
    history: Vec<String>,
    index: usize,
    eol: String,
    colors: Vec<Color32>,
    color_vals: Vec<f32>,
    labels: Vec<String>,
    show_color_window: ColorWindow,
    show_sent_cmds: bool,
    show_timestamps: bool,
    save_raw: bool,
    show_warning_window: WindowFeedback,
    do_not_show_clear_warning: bool,
    init: bool,
}

#[allow(clippy::too_many_arguments)]
impl MyApp {
    pub fn new(
        data_lock: Arc<RwLock<DataContainer>>,
        device_lock: Arc<RwLock<Device>>,
        devices_lock: Arc<RwLock<Vec<String>>>,
        devices: SerialDevices,
        connected_lock: Arc<RwLock<bool>>,
        gui_conf: GuiSettingsContainer,
        save_tx: Sender<FileOptions>,
        send_tx: Sender<String>,
        clear_tx: Sender<bool>,
    ) -> Self {
        Self {
            connected_to_device: false,
            picked_path: PathBuf::new(),
            device: "".to_string(),
            old_device: "".to_string(),
            data: DataContainer::default(),
            connected_lock,
            device_lock,
            devices_lock,
            device_idx: 0,
            serial_devices: devices,
            gui_conf,
            data_lock,
            save_tx,
            send_tx,
            clear_tx,
            plotting_range: usize::MAX,
            plot_serial_display_ratio: 0.45,
            command: "".to_string(),
            show_sent_cmds: false,
            show_timestamps: false,
            save_raw: false,
            eol: "\\r\\n".to_string(),
            colors: vec![COLORS[0]],
            color_vals: vec![0.0],
            labels: vec!["Column 0".to_string()],
            history: vec![],
            index: 0,
            plot_location: None,
            do_not_show_clear_warning: false,
            show_warning_window: WindowFeedback::None,
            init: false,
            show_color_window: ColorWindow::NoShow,
        }
    }

    pub fn clear_warning_window(&mut self, ctx: &egui::Context) -> WindowFeedback {
        let mut window_feedback = WindowFeedback::Waiting;
        egui::Window::new("Attention!")
            .fixed_pos(Pos2 { x: 800.0, y: 450.0 })
            .fixed_size(Vec2 { x: 400.0, y: 200.0 })
            .anchor(Align2::CENTER_CENTER, Vec2 { x: 0.0, y: 0.0 })
            .collapsible(false)
            .show(ctx, |ui| {
                ui.vertical_centered(|ui| {
                    ui.add_space(20.0);
                    ui.label("Changing devices will clear all data.");
                    ui.label("How do you want to proceed?");
                    ui.add_space(20.0);
                    ui.checkbox(&mut self.do_not_show_clear_warning, "Remember my decision.");
                    ui.add_space(20.0);
                    ui.horizontal(|ui| {
                        ui.add_space(130.0);
                        if ui.button("Continue & Clear").clicked() {
                            window_feedback = WindowFeedback::Clear;
                        }
                        if ui.button("Cancel").clicked() {
                            window_feedback = WindowFeedback::Cancel;
                        }
                    });
                    ui.add_space(5.0);
                });
            });
        window_feedback
    }

    fn console_text(&self, packet: &crate::data::Packet) -> Option<String> {
        match (self.show_sent_cmds, self.show_timestamps, &packet.direction) {
            (true, true, _) => Some(format!(
                "[{}] t + {:.3}s: {}\n",
                packet.direction,
                packet.relative_time as f32 / 1000.0,
                packet.payload
            )),
            (true, false, _) => Some(format!("[{}]: {}\n", packet.direction, packet.payload)),
            (false, true, SerialDirection::Receive) => Some(format!(
                "t + {:.3}s: {}\n",
                packet.relative_time as f32 / 1000.0,
                packet.payload
            )),
            (false, false, SerialDirection::Receive) => Some(packet.payload.clone() + "\n"),
            (_, _, _) => None,
        }
    }

    fn draw_central_panel(&mut self, ctx: &egui::Context) {
        egui::CentralPanel::default().show(ctx, |ui| {
            let left_border = 10.0;
            // Width
            let width = ui.available_size().x - 2.0 * left_border - RIGHT_PANEL_WIDTH;
            // Height
            let top_spacing = 5.0;
            let panel_height = ui.available_size().y;
            let mut plot_height:f32 = 0.0;

            if self.serial_devices.number_of_plots[self.device_idx] > 0 {
                let height:f32 ;
                height = ui.available_size().y * self.plot_serial_display_ratio;
                plot_height = height;
                // need to subtract 12.0, this seems to be the height of the separator of two adjacent plots
                plot_height =
                plot_height / (self.serial_devices.number_of_plots[self.device_idx] as f32) - 12.0;
            }

            let mut plot_ui_heigh:f32 = 0.0;

            ui.add_space(top_spacing);
            ui.horizontal(|ui| {
                ui.add_space(left_border);
                ui.vertical(|ui| {
                    if let Ok(read_guard) = self.data_lock.read() {
                        self.data = read_guard.clone();
                    }
                    if self.serial_devices.number_of_plots[self.device_idx] > 0 {

                        if self.data.dataset.len() != self.labels.len() {
                            self.labels = (0..max(self.data.dataset.len(), 1))
                                .map(|i| format!("Column {i}"))
                                .collect();
                            self.colors = (0..max(self.data.dataset.len(), 1))
                                .map(|i| COLORS[i % COLORS.len()])
                                .collect();
                            self.color_vals =
                                (0..max(self.data.dataset.len(), 1)).map(|_| 0.0).collect();
                        }

                        let mut graphs: Vec<Vec<PlotPoint>> = vec![vec![]; self.data.dataset.len()];
                        let window = self.data.dataset[0]
                            .len()
                            .saturating_sub(self.plotting_range);

                        for (i, time) in self.data.time[window..].iter().enumerate() {
                            let x = *time as f64 / 1000.0;
                            for (graph, data) in graphs.iter_mut().zip(&self.data.dataset) {
                                if self.data.time.len() == data.len() {
                                    if let Some(y) = data.get(i + window) {
                                        graph.push(PlotPoint { x, y: *y as f64 });
                                    }
                                }
                            }
                        }

                        let t_fmt =
                            |x: GridMark, _range: &RangeInclusive<f64>| format!("{:4.2} s", x.value);

                        let plots_ui = ui.vertical(|ui| {
                            for graph_idx in 0..self.serial_devices.number_of_plots[self.device_idx] {
                                if graph_idx != 0 {
                                    ui.separator();
                                }

                                let signal_plot = Plot::new(format!("data-{graph_idx}"))
                                    .height(plot_height)
                                    .width(width)
                                    .legend(Legend::default())
                                    .x_grid_spacer(log_grid_spacer(10))
                                    .y_grid_spacer(log_grid_spacer(10))
                                    .x_axis_formatter(t_fmt);

                                let plot_inner = signal_plot.show(ui, |signal_plot_ui| {
                                    for (i, graph) in graphs.iter().enumerate() {
                                        // this check needs to be here for when we change devices (not very elegant)
                                        if i < self.serial_devices.labels[self.device_idx].len() {
                                            signal_plot_ui.line(
                                                Line::new(PlotPoints::Owned(graph.to_vec())).name(
                                                    &self.serial_devices.labels[self.device_idx][i],
                                                ),
                                            );
                                        }
                                    }
                                });

                                self.plot_location = Some(plot_inner.response.rect);
                            }
                            let separator_response = ui.separator();
                            let separator = ui
                                .interact(
                                    separator_response.rect,
                                    separator_response.id,
                                    Sense::click_and_drag(),
                                )
                                .on_hover_cursor(egui::CursorIcon::ResizeVertical);

                            let resize_y = separator.drag_delta().y;

                            if separator.double_clicked() {
                                self.plot_serial_display_ratio = 0.45;
                            }
                            self.plot_serial_display_ratio = (self.plot_serial_display_ratio
                                + resize_y / panel_height)
                                .clamp(0.1, 0.9);

                            ui.add_space(top_spacing);
                        });
                        plot_ui_heigh = plots_ui.response.rect.height();
                    } else {
                        plot_ui_heigh = 0.0;
                    }

                    let serial_height = panel_height
                        - plot_ui_heigh
                        - left_border * 2.0
                        - top_spacing;

                    let num_rows = self.data.raw_traffic.len();
                    let row_height = ui.text_style_height(&egui::TextStyle::Body);

                    let color = if self.gui_conf.dark_mode {
                        Color32::WHITE
                    } else {
                        Color32::BLACK
                    };

                    let mut text_edit_size = ui.available_size();
                    text_edit_size.x = width;
                    egui::ScrollArea::vertical()
                        .id_salt("serial_output")
                        .auto_shrink([false; 2])
                        .stick_to_bottom(true)
                        .enable_scrolling(true)
                        .max_height(serial_height - top_spacing)
                        .min_scrolled_height(serial_height - top_spacing)
                        .max_width(width)
                        .show_rows(ui, row_height, num_rows, |ui, row_range| {
                            let content: String = row_range
                                .into_iter()
                                .flat_map(|i| {
                                    if self.data.raw_traffic.is_empty() {
                                        None
                                    } else {
                                        self.console_text(&self.data.raw_traffic[i])
                                    }
                                })
                                .collect();

                            let mut layouter = |ui: &egui::Ui, string: &str, wrap_width: f32| {
                                let mut layout_job = highlight_impl(ui.ctx(),
                                                                string,
                                                                self.serial_devices.highlight_labels[self.device_idx].clone(),
                                                                Color32::from_rgb(155, 164, 167)).unwrap();
                                layout_job.wrap.max_width = wrap_width;
                                ui.fonts(|f| f.layout_job(layout_job))
                            };

                            ui.add(
                                egui::TextEdit::multiline(&mut content.as_str())
                                    .font(DEFAULT_FONT_ID) // for cursor height
                                    .lock_focus(true)
                                    .text_color(color)
                                    .desired_width(width)
                                    .layouter(&mut layouter)
                            );
                        });
                    ui.horizontal(|ui| {
                        let cmd_line = ui.add(
                            egui::TextEdit::singleline(&mut self.command)
                                .desired_width(width - 50.0)
                                .lock_focus(true)
                                .code_editor(),
                        );
                        let cmd_has_lost_focus = cmd_line.lost_focus();
                        let key_pressed = ui.input(|i| i.key_pressed(egui::Key::Enter));
                        if (key_pressed && cmd_has_lost_focus) || ui.button("Send").clicked() {
                            // send command
                            self.history.push(self.command.clone());
                            self.index = self.history.len() - 1;
                            let eol = self.eol.replace("\\r", "\r").replace("\\n", "\n");
                            if let Err(err) = self.send_tx.send(self.command.clone() + &eol) {
                                log::error!("send_tx thread send failed: {:?}", err);
                            }
                            // stay in focus!
                            cmd_line.request_focus();
                        }
                    });

                    if ui.input(|i| i.key_pressed(egui::Key::ArrowUp)) {
                        self.index = self.index.saturating_sub(1);
                        if !self.history.is_empty() {
                            self.command = self.history[self.index].clone();
                        }
                    }
                    if ui.input(|i| i.key_pressed(egui::Key::ArrowDown)) {
                        self.index = std::cmp::min(self.index + 1, self.history.len() - 1);
                        if !self.history.is_empty() {
                            self.command = self.history[self.index].clone();
                        }
                    }
                });
                ui.add_space(left_border);
            });
        });
    }

    fn draw_serial_settings(&mut self, ctx: &egui::Context, ui :&mut Ui)
    {
        ui.horizontal(|ui| {
            ui.heading("Serial Monitor");
            self.paint_connection_indicator(ui);
        });

        let devices: Vec<String> = if let Ok(read_guard) = self.devices_lock.read() {
            read_guard.clone()
        } else {
            vec![]
        };

        if !devices.contains(&self.device) {
            self.device.clear();
        }
        if let Ok(dev) = self.device_lock.read() {
            if !dev.name.is_empty() {
                self.device = dev.name.clone();
            }
        }
        ui.add_space(10.0);
        ui.horizontal(|ui| {
            ui.label("Device");
            ui.add_space(130.0);
            ui.label("Baud");
        });

        let old_name = self.device.clone();
        ui.horizontal(|ui| {
            let dev_text = self.device.replace("/dev/tty.", "");
            ui.horizontal(|ui| {
                if self.connected_to_device {
                    ui.disable();
                }
                let _response = egui::ComboBox::from_id_salt("Device")
                    .selected_text(dev_text)
                    .width(RIGHT_PANEL_WIDTH * 0.92 - 155.0)
                    .show_ui(ui, |ui| {
                        devices
                            .into_iter()
                            // on macOS each device appears as /dev/tty.* and /dev/cu.*
                            // we only display the /dev/tty.* here
                            .filter(|dev| !dev.contains("/dev/cu."))
                            .for_each(|dev| {
                                // this makes the names shorter in the UI on UNIX and UNIX-like platforms
                                let dev_text = dev.replace("/dev/tty.", "");
                                ui.selectable_value(&mut self.device, dev, dev_text);
                            });
                    }).response;
                // let selected_new_device = response.changed();  //somehow this does not work
                // if selected_new_device {
                if old_name != self.device {
                    if !self.data.time.is_empty() {
                        self.show_warning_window = WindowFeedback::Waiting;
                        self.old_device = old_name;
                    } else {
                        self.show_warning_window = WindowFeedback::Clear;
                    }
                }
            });
            match self.show_warning_window {
                WindowFeedback::None => {}
                WindowFeedback::Waiting => {
                    self.show_warning_window = self.clear_warning_window(ctx);
                }
                WindowFeedback::Clear => {
                    // new device selected, check in previously used devices
                    let mut device_is_already_saved = false;
                    for (idx, dev) in self.serial_devices.devices.iter().enumerate() {
                        if dev.name == self.device {
                            // this is the device!
                            self.device = dev.name.clone();
                            self.device_idx = idx;
                            self.init = true;
                            device_is_already_saved = true;
                        }
                    }
<<<<<<< HEAD
                    ui.add_space(10.0);
                    ui.horizontal(|ui| {
                        ui.label("Device");
                        ui.add_space(130.0);
                        ui.label("Baud");
                    });

                    let old_name = self.device.clone();
                    ui.horizontal(|ui| {
                        let dev_text = self.device.replace("/dev/tty.", "");
                        ui.horizontal(|ui| {
                            if self.connected_to_device {
                                ui.disable();
                            }
                            let _response = egui::ComboBox::from_id_salt("Device")
                                .selected_text(dev_text)
                                .width(RIGHT_PANEL_WIDTH * 0.92 - 155.0)
                                .show_ui(ui, |ui| {
                                    devices
                                        .into_iter()
                                        // on macOS each device appears as /dev/tty.* and /dev/cu.*
                                        // we only display the /dev/tty.* here
                                        .filter(|dev| !dev.contains("/dev/cu."))
                                        .for_each(|dev| {
                                            // this makes the names shorter in the UI on UNIX and UNIX-like platforms
                                            let dev_text = dev.replace("/dev/tty.", "");
                                            ui.selectable_value(&mut self.device, dev, dev_text);
                                        });
                                }).response;
                            // let selected_new_device = response.changed();  //somehow this does not work
                            // if selected_new_device {
                            if old_name != self.device {
                                if !self.data.time.is_empty() {
                                    self.show_warning_window = WindowFeedback::Waiting;
                                    self.old_device = old_name;
                                } else {
                                    self.show_warning_window = WindowFeedback::Clear;
                                }
                            }
                        });
                        match self.show_warning_window {
                            WindowFeedback::None => {}
                            WindowFeedback::Waiting => {
                                self.show_warning_window = self.clear_warning_window(ctx);
                            }
                            WindowFeedback::Clear => {
                                // new device selected, check in previously used devices
                                let mut device_is_already_saved = false;
                                for (idx, dev) in self.serial_devices.devices.iter().enumerate() {
                                    if dev.name == self.device {
                                        // this is the device!
                                        self.device = dev.name.clone();
                                        self.device_idx = idx;
                                        init = true;
                                        device_is_already_saved = true;
                                    }
                                }
                                if !device_is_already_saved {
                                    // create new device in the archive
                                    let mut device = Device::default();
                                    device.name = self.device.clone();
                                    self.serial_devices.devices.push(device);
                                    self.serial_devices.number_of_plots.push(1);
                                    self.serial_devices.labels.push(vec!["Column 0".to_string()]);
                                    self.device_idx = self.serial_devices.devices.len() - 1;
                                    save_serial_settings(&self.serial_devices);
                                }
                                self.clear_tx.send(true).expect("failed to send clear after choosing new device");
                                // need to clear the data here such that we don't get errors in the gui (plot)
                                self.data = DataContainer::default();
                                self.show_warning_window = WindowFeedback::None;
                            }
                            WindowFeedback::Cancel => {
                                self.device = self.old_device.clone();
                                self.show_warning_window = WindowFeedback::None;
                            }
                        }
                        egui::ComboBox::from_id_salt("Baud Rate")
                            .selected_text(format!("{}", self.serial_devices.devices[self.device_idx].baud_rate))
                            .width(80.0)
                            .show_ui(ui, |ui| {
                                if self.connected_to_device {
                                    ui.disable();
                                }
                                BAUD_RATES.iter().for_each(|baud_rate| {
                                    ui.selectable_value(
                                        &mut self.serial_devices.devices[self.device_idx].baud_rate,
                                        *baud_rate,
                                        baud_rate.to_string(),
                                    );
                                });
                            });
                        let connect_text = if self.connected_to_device { "Disconnect" } else { "Connect" };
                        if ui.button(connect_text).clicked() {
                            if let Ok(mut device) = self.device_lock.write() {
                                if self.connected_to_device {
                                    device.name.clear();
                                } else {
                                    device.name = self.serial_devices.devices[self.device_idx].name.clone();
                                    device.baud_rate = self.serial_devices.devices[self.device_idx].baud_rate;
                                }
                            }
                        }
                    });
                    ui.add_space(5.0);
                    ui.horizontal(|ui| {
                        ui.label("Data Bits");
                        ui.add_space(5.0);
                        ui.label("Parity");
                        ui.add_space(20.0);
                        ui.label("Stop Bits");
                        ui.label("Flow Control");
                        ui.label("Timeout");
                    });
                    ui.horizontal(|ui| {
                        if self.connected_to_device {
                            ui.disable();
                        }
                        egui::ComboBox::from_id_salt("Data Bits")
                            .selected_text(self.serial_devices.devices[self.device_idx].data_bits.to_string())
                            .width(30.0)
                            .show_ui(ui, |ui| {
                                ui.selectable_value(&mut self.serial_devices.devices[self.device_idx].data_bits, DataBits::Eight, DataBits::Eight.to_string());
                                ui.selectable_value(&mut self.serial_devices.devices[self.device_idx].data_bits, DataBits::Seven, DataBits::Seven.to_string());
                                ui.selectable_value(&mut self.serial_devices.devices[self.device_idx].data_bits, DataBits::Six, DataBits::Six.to_string());
                                ui.selectable_value(&mut self.serial_devices.devices[self.device_idx].data_bits, DataBits::Five, DataBits::Five.to_string());
                            });
                        egui::ComboBox::from_id_salt("Parity")
                            .selected_text(self.serial_devices.devices[self.device_idx].parity.to_string())
                            .width(30.0)
                            .show_ui(ui, |ui| {
                                ui.selectable_value(&mut self.serial_devices.devices[self.device_idx].parity, Parity::None, Parity::None.to_string());
                                ui.selectable_value(&mut self.serial_devices.devices[self.device_idx].parity, Parity::Odd, Parity::Odd.to_string());
                                ui.selectable_value(&mut self.serial_devices.devices[self.device_idx].parity, Parity::Even, Parity::Even.to_string());
                            });
                        egui::ComboBox::from_id_salt("Stop Bits")
                            .selected_text(self.serial_devices.devices[self.device_idx].stop_bits.to_string())
                            .width(30.0)
                            .show_ui(ui, |ui| {
                                ui.selectable_value(&mut self.serial_devices.devices[self.device_idx].stop_bits, StopBits::One, StopBits::One.to_string());
                                ui.selectable_value(&mut self.serial_devices.devices[self.device_idx].stop_bits, StopBits::Two, StopBits::Two.to_string());
                            });
                        egui::ComboBox::from_id_salt("Flow Control")
                            .selected_text(self.serial_devices.devices[self.device_idx].flow_control.to_string())
                            .width(75.0)
                            .show_ui(ui, |ui| {
                                ui.selectable_value(&mut self.serial_devices.devices[self.device_idx].flow_control, FlowControl::None, FlowControl::None.to_string());
                                ui.selectable_value(&mut self.serial_devices.devices[self.device_idx].flow_control, FlowControl::Hardware, FlowControl::Hardware.to_string());
                                ui.selectable_value(&mut self.serial_devices.devices[self.device_idx].flow_control, FlowControl::Software, FlowControl::Software.to_string());
                            });
                        egui::ComboBox::from_id_salt("Timeout")
                            .selected_text(self.serial_devices.devices[self.device_idx].timeout.as_millis().to_string())
                            .width(55.0)
                            .show_ui(ui, |ui| {
                                ui.selectable_value(&mut self.serial_devices.devices[self.device_idx].timeout, Duration::from_millis(0), "0");
                                ui.selectable_value(&mut self.serial_devices.devices[self.device_idx].timeout, Duration::from_millis(10), "10");
                                ui.selectable_value(&mut self.serial_devices.devices[self.device_idx].timeout, Duration::from_millis(100), "100");
                                ui.selectable_value(&mut self.serial_devices.devices[self.device_idx].timeout, Duration::from_millis(1000), "1000");
                            });
=======
                    if !device_is_already_saved {
                        // create new device in the archive
                        let mut device = Device::default();
                        device.name = self.device.clone();
                        self.serial_devices.devices.push(device);
                        self.serial_devices.number_of_plots.push(1);
                        self.serial_devices.number_of_highlights.push(1);
                        self.serial_devices.highlight_labels.push(vec!["".to_string()]);
                        self.serial_devices.labels.push(vec!["Column 0".to_string()]);
                        self.device_idx = self.serial_devices.devices.len() - 1;
                        save_serial_settings(&self.serial_devices);
                    }
                    self.clear_tx.send(true).expect("failed to send clear after choosing new device");
                    // need to clear the data here such that we don't get errors in the gui (plot)
                    self.data = DataContainer::default();
                    self.show_warning_window = WindowFeedback::None;
                }
                WindowFeedback::Cancel => {
                    self.device = self.old_device.clone();
                    self.show_warning_window = WindowFeedback::None;
                }
            }
            egui::ComboBox::from_id_salt("Baud Rate")
                .selected_text(format!("{}", self.serial_devices.devices[self.device_idx].baud_rate))
                .width(80.0)
                .show_ui(ui, |ui| {
                    if self.connected_to_device {
                        ui.disable();
                    }
                    BAUD_RATES.iter().for_each(|baud_rate| {
                        ui.selectable_value(
                            &mut self.serial_devices.devices[self.device_idx].baud_rate,
                            *baud_rate,
                            baud_rate.to_string(),
                        );
>>>>>>> 90c00696
                    });
                });
            let connect_text = if self.connected_to_device { "Disconnect" } else { "Connect" };
            if ui.button(connect_text).clicked() {
                if let Ok(mut device) = self.device_lock.write() {
                    if self.connected_to_device {
                        device.name.clear();
                    } else {
                        device.name = self.serial_devices.devices[self.device_idx].name.clone();
                        device.baud_rate = self.serial_devices.devices[self.device_idx].baud_rate;
                    }
                }
            }
        });
        ui.add_space(5.0);
        ui.horizontal(|ui| {
            ui.label("Data Bits");
            ui.add_space(5.0);
            ui.label("Parity");
            ui.add_space(20.0);
            ui.label("Stop Bits");
            ui.label("Flow Control");
            ui.label("Timeout");
        });
        ui.horizontal(|ui| {
            if self.connected_to_device {
                ui.disable();
            }
            egui::ComboBox::from_id_salt("Data Bits")
                .selected_text(self.serial_devices.devices[self.device_idx].data_bits.to_string())
                .width(30.0)
                .show_ui(ui, |ui| {
                    ui.selectable_value(&mut self.serial_devices.devices[self.device_idx].data_bits, DataBits::Eight, DataBits::Eight.to_string());
                    ui.selectable_value(&mut self.serial_devices.devices[self.device_idx].data_bits, DataBits::Seven, DataBits::Seven.to_string());
                    ui.selectable_value(&mut self.serial_devices.devices[self.device_idx].data_bits, DataBits::Six, DataBits::Six.to_string());
                    ui.selectable_value(&mut self.serial_devices.devices[self.device_idx].data_bits, DataBits::Five, DataBits::Five.to_string());

                });
            egui::ComboBox::from_id_salt("Parity")
                .selected_text(self.serial_devices.devices[self.device_idx].parity.to_string())
                .width(30.0)
                .show_ui(ui, |ui| {
                    ui.selectable_value(&mut self.serial_devices.devices[self.device_idx].parity, Parity::None, Parity::None.to_string());
                    ui.selectable_value(&mut self.serial_devices.devices[self.device_idx].parity, Parity::Odd, Parity::Odd.to_string());
                    ui.selectable_value(&mut self.serial_devices.devices[self.device_idx].parity, Parity::Even, Parity::Even.to_string());
                });
            egui::ComboBox::from_id_salt("Stop Bits")
                .selected_text(self.serial_devices.devices[self.device_idx].stop_bits.to_string())
                .width(30.0)
                .show_ui(ui, |ui| {
                    ui.selectable_value(&mut self.serial_devices.devices[self.device_idx].stop_bits, StopBits::One, StopBits::One.to_string());
                    ui.selectable_value(&mut self.serial_devices.devices[self.device_idx].stop_bits, StopBits::Two, StopBits::Two.to_string());
                });
            egui::ComboBox::from_id_salt("Flow Control")
                .selected_text(self.serial_devices.devices[self.device_idx].flow_control.to_string())
                .width(75.0)
                .show_ui(ui, |ui| {
                    ui.selectable_value(&mut self.serial_devices.devices[self.device_idx].flow_control, FlowControl::None, FlowControl::None.to_string());
                    ui.selectable_value(&mut self.serial_devices.devices[self.device_idx].flow_control, FlowControl::Hardware, FlowControl::Hardware.to_string());
                    ui.selectable_value(&mut self.serial_devices.devices[self.device_idx].flow_control, FlowControl::Software, FlowControl::Software.to_string());
                });
            egui::ComboBox::from_id_salt("Timeout")
                .selected_text(self.serial_devices.devices[self.device_idx].timeout.as_millis().to_string())
                .width(55.0)
                .show_ui(ui, |ui| {
                    ui.selectable_value(&mut self.serial_devices.devices[self.device_idx].timeout, Duration::from_millis(0), "0");
                    ui.selectable_value(&mut self.serial_devices.devices[self.device_idx].timeout, Duration::from_millis(10), "10");
                    ui.selectable_value(&mut self.serial_devices.devices[self.device_idx].timeout, Duration::from_millis(100), "100");
                    ui.selectable_value(&mut self.serial_devices.devices[self.device_idx].timeout, Duration::from_millis(1000), "1000");
                });
        });
    }
    fn draw_export_settings(&mut self, ctx: &egui::Context, ui: &mut Ui) {
        egui::Grid::new("export_settings")
        .num_columns(2)
        .spacing(Vec2 { x: 10.0, y: 10.0 })
        .striped(true)
        .show(ui, |ui| {
            if ui.button(egui::RichText::new(format!("{} Save CSV", egui_phosphor::regular::FLOPPY_DISK)))
                .on_hover_text("Save Plot Data to CSV.")
                .clicked() || ui.input_mut(|i| i.consume_shortcut(&SAVE_FILE_SHORTCUT))
            {
                if let Some(path) = rfd::FileDialog::new().save_file() {
                    self.picked_path = path;
                    self.picked_path.set_extension("csv");
                    if let Err(e) = self.save_tx.send(FileOptions {
                        file_path: self.picked_path.clone(),
                        save_absolute_time: self.gui_conf.save_absolute_time,
                        save_raw_traffic: self.save_raw,
                        names: self.serial_devices.labels[self.device_idx].clone(),
                    }) {
                        print_to_console(
                            &self.print_lock,
                            Print::Error(format!(
                                "save_tx thread send failed: {:?}",
                                e
                            )),
                        );
                    }
                }
            };

            if ui
                .button(egui::RichText::new(format!("{} Save Plot", egui_phosphor::regular::FLOPPY_DISK)))
                .on_hover_text("Save an image of the Plot.")
                .clicked() || ui.input_mut(|i| i.consume_shortcut(&SAVE_PLOT_SHORTCUT))

            {
                ctx.send_viewport_cmd(egui::ViewportCommand::Screenshot);
            }
            ui.end_row();
            if ui.button(egui::RichText::new(format!("{} Clear Data", egui_phosphor::regular::X)))
                .on_hover_text("Clear Data from Plot.")
                .clicked() || ui.input_mut(|i| i.consume_shortcut(&CLEAR_PLOT_SHORTCUT)) {
                print_to_console(
                    &self.print_lock,
                    Print::Ok("Cleared recorded Data".to_string()),
                );
                if let Err(err) = self.clear_tx.send(true) {
                    print_to_console(
                        &self.print_lock,
                        Print::Error(format!(
                            "clear_tx thread send failed: {:?}",
                            err
                        )),
                    );
                }
                // need to clear the data here in order to prevent errors in the gui (plot)
                self.data = DataContainer::default();
                // self.names_tx.send(self.serial_devices.labels[self.device_idx].clone()).expect("Failed to send names");

<<<<<<< HEAD
                            ui.end_row();
                            ui.label("Show Sent Commands");
                            ui.add(toggle(&mut self.show_sent_cmds))
                                .on_hover_text("Show sent commands in console.");
                            ui.end_row();
                            ui.label("Show Timestamp");
                            ui.add(toggle(&mut self.show_timestamps))
                                .on_hover_text("Show timestamp in console.");
                            ui.end_row();
                            ui.label("EOL character");
                            ui.add(
                                egui::TextEdit::singleline(&mut self.eol)
                                    .desired_width(ui.available_width() * 0.9))
                                .on_hover_text("Configure your EOL character for sent commands..");
                            // ui.checkbox(&mut self.gui_conf.debug, "Debug Mode");
                            ui.end_row();
                            ui.end_row();

                            if ui.button(egui::RichText::new(format!("{} Save CSV", egui_phosphor::regular::FLOPPY_DISK)))
                                .on_hover_text("Save Plot Data to CSV.")
                                .clicked() || ui.input_mut(|i| i.consume_shortcut(&SAVE_FILE_SHORTCUT))
                            {
                                if let Some(path) = rfd::FileDialog::new().save_file() {
                                    self.picked_path = path;
                                    self.picked_path.set_extension("csv");
                                    if let Err(e) = self.save_tx.send(FileOptions {
                                        file_path: self.picked_path.clone(),
                                        save_absolute_time: self.gui_conf.save_absolute_time,
                                        save_raw_traffic: self.save_raw,
                                        names: self.serial_devices.labels[self.device_idx].clone(),
                                    }) {
                                        log::error!( "save_tx thread send failed: {:?}", e);
                                    }
                                }
                            };

                            if ui
                                .button(egui::RichText::new(format!("{} Save Plot", egui_phosphor::regular::FLOPPY_DISK)))
                                .on_hover_text("Save an image of the Plot.")
                                .clicked() || ui.input_mut(|i| i.consume_shortcut(&SAVE_PLOT_SHORTCUT))
                            {
                                ctx.send_viewport_cmd(egui::ViewportCommand::Screenshot);
                            }
                            ui.end_row();
                            if ui.button(egui::RichText::new(format!("{} Clear Data", egui_phosphor::regular::X)))
                                .on_hover_text("Clear Data from Plot.")
                                .clicked() || ui.input_mut(|i| i.consume_shortcut(&CLEAR_PLOT_SHORTCUT)) {
                                log::info!("Cleared recorded Data");
                                if let Err(err) = self.clear_tx.send(true) {
                                    log::error!("clear_tx thread send failed: {:?}", err );
                                }
                                // need to clear the data here in order to prevent errors in the gui (plot)
                                self.data = DataContainer::default();
                                // self.names_tx.send(self.serial_devices.labels[self.device_idx].clone()).expect("Failed to send names");

                            }
                            ui.end_row();
                            ui.label("Save Raw Traffic");
                            ui.add(toggle(&mut self.save_raw))
                                .on_hover_text("Save second CSV containing raw traffic.")
                                .changed();
                            ui.end_row();
                            ui.label("Save Absolute Time");
                            ui.add(toggle(&mut self.gui_conf.save_absolute_time))
                                .on_hover_text("Save absolute time in CSV.");
                            ui.end_row();
                        });
                    ui.add_space(25.0);
                    if ui.add(ThemeSwitch::new(&mut self.gui_conf.theme_preference)).changed() {
                        ui.ctx().set_theme(self.gui_conf.theme_preference);
                    };
                    ui.add_space(25.0);
                    self.gui_conf.dark_mode = ui.visuals() == &Visuals::dark();
                    ui.horizontal(|ui| {
                        if ui.button("Clear Device History").clicked() {
                            self.serial_devices = SerialDevices::default();
                            self.device.clear();
                            self.device_idx = 0;
                            clear_serial_settings();
                        }
                        if ui.button("Reset Labels").clicked() {
                            // self.serial_devices.labels[self.device_idx] = self.serial_devices.labels.clone();
=======
            }
            ui.end_row();
            ui.label("Save Raw Traffic");
            ui.add(toggle(&mut self.save_raw))
                .on_hover_text("Save second CSV containing raw traffic.")
                .changed();
            ui.end_row();
            ui.label("Save Absolute Time");
            ui.add(toggle(&mut self.gui_conf.save_absolute_time))
                .on_hover_text("Save absolute time in CSV.");
            ui.end_row();
        });
    }

    fn draw_global_settings(&mut self, ui: &mut Ui) {
        ui.add_space(20.0);
        if ui
            .add(ThemeSwitch::new(&mut self.gui_conf.theme_preference))
            .changed()
        {
            ui.ctx().set_theme(self.gui_conf.theme_preference);
        };
        self.gui_conf.dark_mode = ui.visuals() == &Visuals::dark();
        ui.add_space(20.0);

        if ui
            .button(egui::RichText::new(format!(
                "{} Clear Data",
                egui_phosphor::regular::X
            )))
            .on_hover_text("Clear Data from Plot.")
            .clicked()
            || ui.input_mut(|i| i.consume_shortcut(&CLEAR_PLOT_SHORTCUT))
        {
            print_to_console(
                &self.print_lock,
                Print::Ok("Cleared recorded Data".to_string()),
            );
            if let Err(err) = self.clear_tx.send(true) {
                print_to_console(
                    &self.print_lock,
                    Print::Error(format!("clear_tx thread send failed: {:?}", err)),
                );
            }
            // need to clear the data here in order to prevent errors in the gui (plot)
            self.data = DataContainer::default();
            //self.names_tx.send(self.serial_devices.plot_labels[self.device_idx].clone()).expect("Failed to send names");
        }
        ui.horizontal(|ui| {
            if ui.button("Clear Device History").clicked() {
                self.serial_devices = SerialDevices::default();
                self.device.clear();
                self.device_idx = 0;
                clear_serial_settings();
            }
            if ui.button("Reset Labels").clicked() {
                // self.serial_devices.labels[self.device_idx] = self.serial_devices.labels.clone();
            }
        });
    }

    fn draw_plot_settings(&mut self, ui: &mut Ui) {
        egui::Grid::new("plot_settings")
            .num_columns(2)
            .spacing(Vec2 { x: 10.0, y: 10.0 })
            .striped(true)
            .show(ui, |ui| {
                ui.label("Plotting range [#]: ");

                let window_fmt = |val: f64, _range: RangeInclusive<usize>| {
                    if val != usize::MAX as f64 {
                        val.to_string()
                    } else {
                        "∞".to_string()
                    }
                };

                ui.horizontal(|ui| {
                    ui.add(
                        egui::DragValue::new(&mut self.plotting_range).custom_formatter(window_fmt),
                    )
                    .on_hover_text(
                        "Select a window of the last datapoints to be displayed in the plot.",
                    );
                    if ui
                        .button("Full Dataset")
                        .on_hover_text("Show the full dataset.")
                        .clicked()
                    {
                        self.plotting_range = usize::MAX;
                    }
                });
                ui.end_row();
                ui.label("Number of plots [#]: ");

                ui.horizontal(|ui| {
                    if ui
                        .button(egui::RichText::new(
                            egui_phosphor::regular::ARROW_FAT_LEFT.to_string(),
                        ))
                        .clicked()
                    {
                        if self.serial_devices.number_of_plots[self.device_idx] == 0 {
                            return;
>>>>>>> 90c00696
                        }
                        self.serial_devices.number_of_plots[self.device_idx] =
                            (self.serial_devices.number_of_plots[self.device_idx] - 1).clamp(0, 10);
                    }
                    ui.add(
                        egui::DragValue::new(
                            &mut self.serial_devices.number_of_plots[self.device_idx],
                        )
                        .range(0..=10),
                    )
                    .on_hover_text("Select the number of plots to be shown.");
                    if ui
                        .button(egui::RichText::new(
                            egui_phosphor::regular::ARROW_FAT_RIGHT.to_string(),
                        ))
                        .clicked()
                    {
                        if self.serial_devices.number_of_plots[self.device_idx] == 10 {
                            return;
                        }
                        self.serial_devices.number_of_plots[self.device_idx] =
                            (self.serial_devices.number_of_plots[self.device_idx] + 1).clamp(0, 10);
                    }
                });

<<<<<<< HEAD
                        if self.labels.len() <= i {
                            break;
                        }
                        ui.horizontal(|ui| {
                            let response = color_picker_widget(ui, "", &mut self.colors, i);
=======
                ui.end_row();
                ui.label("Show Sent Commands");
                ui.add(toggle(&mut self.show_sent_cmds))
                    .on_hover_text("Show sent commands in console.");
                ui.end_row();
                ui.label("Show Timestamp");
                ui.add(toggle(&mut self.show_timestamps))
                    .on_hover_text("Show timestamp in console.");
                ui.end_row();
                ui.label("EOL character");
                ui.add(
                    egui::TextEdit::singleline(&mut self.eol)
                        .desired_width(ui.available_width() * 0.9),
                )
                .on_hover_text("Configure your EOL character for sent commands..");
                // ui.checkbox(&mut self.gui_conf.debug, "Debug Mode");
                ui.end_row();
            });
        ui.add_space(25.0);

        if self.labels.len() == 1 {
            ui.label("Detected 1 Dataset:");
        } else {
            ui.label(format!("Detected {} Datasets:", self.labels.len()));
        }
        ui.add_space(5.0);
        for i in 0..self.labels.len().min(10) {
            // if init, set names to what has been stored in the device last time
            if self.init {
                // self.names_tx.send(self.labels.clone()).expect("Failed to send names");
                self.init = false;
            }
>>>>>>> 90c00696

            if self.labels.len() <= i {
                break;
            }
            ui.horizontal(|ui| {
                let response = color_picker_widget(ui, "", &mut self.colors, i);

<<<<<<< HEAD
                            if ui.add(
                                egui::TextEdit::singleline(&mut self.labels[i])
                                    .desired_width(0.95 * RIGHT_PANEL_WIDTH)
                            ).on_hover_text("Use custom names for your Datasets.").changed() {
                                // self.names_tx.send(self.labels.clone()).expect("Failed to send names");
                            };
                        });
                    }
                    match self.show_color_window {
                        ColorWindow::NoShow => {}
                        ColorWindow::ColorIndex(index) => {
                            if color_picker_window(ui.ctx(), &mut self.colors[index], &mut self.color_vals[index]) {
                                self.show_color_window = ColorWindow::NoShow;
                            }
=======
                // Check if the square was clicked and toggle color picker window
                if response.clicked() {
                    self.show_color_window = ColorWindow::ColorIndex(i);
                };

                if ui
                    .add(
                        egui::TextEdit::singleline(&mut self.labels[i])
                            .desired_width(0.95 * RIGHT_PANEL_WIDTH),
                    )
                    .on_hover_text("Use custom names for your Datasets.")
                    .changed()
                {
                    // self.names_tx.send(self.labels.clone()).expect("Failed to send names");
                };
            });
        }
        match self.show_color_window {
            ColorWindow::NoShow => {}
            ColorWindow::ColorIndex(index) => {
                if color_picker_window(
                    ui.ctx(),
                    &mut self.colors[index],
                    &mut self.color_vals[index],
                ) {
                    self.show_color_window = ColorWindow::NoShow;
                }
            }
        }

        if self.labels.len() > 10 {
            ui.label("Only renaming up to 10 Datasets is currently supported.");
        }
    }

    fn draw_highlight_settings(&mut self, _ctx: &egui::Context, ui: &mut Ui) {
        egui::Grid::new("highlight_settings")
            .num_columns(2)
            .spacing(Vec2 { x: 10.0, y: 10.0 })
            .striped(true)
            .show(ui, |ui| {
                ui.label("Number of sentence [#]: ");

                ui.horizontal(|ui| {
                    if ui
                        .button(egui::RichText::new(
                            egui_phosphor::regular::ARROW_FAT_LEFT.to_string(),
                        ))
                        .clicked()
                    {
                        self.serial_devices.number_of_highlights[self.device_idx] =
                            (self.serial_devices.number_of_highlights[self.device_idx] - 1)
                                .clamp(1, 4);
                        while self.serial_devices.number_of_highlights[self.device_idx]
                            < self.serial_devices.highlight_labels[self.device_idx].len()
                        {
                            self.serial_devices.highlight_labels[self.device_idx].truncate(
                                self.serial_devices.number_of_highlights[self.device_idx],
                            );
>>>>>>> 90c00696
                        }
                    }
                    ui.add(
                        egui::DragValue::new(
                            &mut self.serial_devices.number_of_highlights[self.device_idx],
                        )
                        .range(1..=4),
                    )
                    .on_hover_text("Select the number of sentence to be highlighted.");
                    if ui
                        .button(egui::RichText::new(
                            egui_phosphor::regular::ARROW_FAT_RIGHT.to_string(),
                        ))
                        .clicked()
                    {
                        self.serial_devices.number_of_highlights[self.device_idx] =
                            (self.serial_devices.number_of_highlights[self.device_idx] + 1)
                                .clamp(1, 4);
                    }
                    while self.serial_devices.number_of_highlights[self.device_idx]
                        > self.serial_devices.highlight_labels[self.device_idx].len()
                    {
                        self.serial_devices.highlight_labels[self.device_idx].push("".to_string());
                    }
                });
            });

<<<<<<< HEAD
                ui.add_space(20.0);
                ui.separator();
                ui.collapsing("Debug logs:", |ui| {
                    egui_logger::logger_ui().show(ui);
                });
=======
        ui.label(format!(
            "Detected {} highlight:",
            self.serial_devices.number_of_highlights[self.device_idx]
        ));

        ui.add_space(5.0);
        for i in 0..(self.serial_devices.number_of_highlights[self.device_idx]) {
            ui.add(
                egui::TextEdit::singleline(&mut self.serial_devices.highlight_labels[self.device_idx][i])
                    .desired_width(0.95 * RIGHT_PANEL_WIDTH)
            ).on_hover_text("Sentence to highlight");
            /*
            // Todo implement the color picker for each sentence
            let mut theme =
                egui_extras::syntax_highlighting::CodeTheme::from_memory(ui.ctx(), ui.style());
            ui.collapsing(self.serial_devices.highlight_labels[self.device_idx][i].clone(), |ui| {
                theme.ui(ui);
                theme.store_in_memory(ui.ctx());
            });
            */
        }
    }

    fn draw_side_panel(&mut self, ctx: &egui::Context, _frame: &mut eframe::Frame) {
        egui::SidePanel::new(Side::Right, "settings panel")
            .min_width(RIGHT_PANEL_WIDTH)
            .max_width(RIGHT_PANEL_WIDTH)
            .resizable(false)
            //.default_width(right_panel_width)
            .show(ctx, |ui| {
                egui::ScrollArea::vertical().show(ui, |ui| {
                    ui.add_enabled_ui(true, |ui| {

                        self.draw_serial_settings(ctx,ui);

                        self.draw_global_settings(ui);
                        ui.add_space(10.0);
                        CollapsingHeader::new("Plot")
                            .default_open(true)
                            .show(ui, |ui| {
                                self.draw_plot_settings(ui);
                            });

                        CollapsingHeader::new("Text Highlight")
                            .default_open(true)
                            .show(ui, |ui| {
                                self.draw_highlight_settings(ctx, ui);
                            });

                        CollapsingHeader::new("Export")
                            .default_open(true)
                            .show(ui, |ui| {
                                self.draw_export_settings(ctx, ui);
                            });

                        if let Ok(read_guard) = self.print_lock.read() {
                            self.console = read_guard.clone();
                        }
                        let num_rows = self.console.len();
                        let row_height = ui.text_style_height(&egui::TextStyle::Body);

                        ui.add_space(20.0);
                        ui.separator();
                        ui.label("Debug Info:");
                        ui.add_space(5.0);
                        egui::ScrollArea::vertical()
                            .id_salt("console_scroll_area")
                            .auto_shrink([false; 2])
                            .stick_to_bottom(true)
                            .max_height(row_height * 15.5)
                            .show_rows(ui, row_height, num_rows, |ui, _row_range| {
                                let content: String = self
                                    .console
                                    .iter()
                                    .flat_map(|row| row.scroll_area_message(&self.gui_conf))
                                    .map(|msg| msg.label + msg.content.as_str())
                                    .collect::<Vec<_>>()
                                    .join("\n");
                                // we need to add it as one multiline object, such that we can select and copy
                                // text over multiple lines
                                ui.add(
                                    egui::TextEdit::multiline(&mut content.as_str())
                                        .font(DEFAULT_FONT_ID) // for cursor height
                                        .lock_focus(true), // TODO: add a layouter to highlight the labels
                                );
                            });
                    });
>>>>>>> 90c00696
            });
        });
    }

    fn paint_connection_indicator(&self, ui: &mut egui::Ui) {
        let (color, color_stroke) = if !self.connected_to_device {
            ui.add(egui::Spinner::new());
            (Color32::DARK_RED, Color32::RED)
        } else {
            (Color32::DARK_GREEN, Color32::GREEN)
        };

        let radius = ui.spacing().interact_size.y * 0.375;
        let center = egui::pos2(
            ui.next_widget_position().x + ui.spacing().interact_size.x * 0.5,
            ui.next_widget_position().y,
        );
        ui.painter()
            .circle(center, radius, color, egui::Stroke::new(1.0, color_stroke));
    }
}

impl eframe::App for MyApp {
    fn update(&mut self, ctx: &egui::Context, frame: &mut eframe::Frame) {
        if let Ok(read_guard) = self.connected_lock.read() {
            self.connected_to_device = *read_guard;
        }
        self.draw_central_panel(ctx);
        self.draw_side_panel(ctx, frame);

        self.gui_conf.x = ctx.used_size().x;
        self.gui_conf.y = ctx.used_size().y;

        // Check for returned screenshot:
        let screenshot = ctx.input(|i| {
            for event in &i.raw.events {
                if let egui::Event::Screenshot { image, .. } = event {
                    return Some(image.clone());
                }
            }
            None
        });

        if let (Some(screenshot), Some(plot_location)) = (screenshot, self.plot_location) {
            if let Some(mut path) = rfd::FileDialog::new().save_file() {
                path.set_extension("png");

                // for a full size application, we should put this in a different thread,
                // so that the GUI doesn't lag during saving

                let pixels_per_point = ctx.pixels_per_point();
                let plot = screenshot.region(&plot_location, Some(pixels_per_point));
                // save the plot to png
                image::save_buffer(
                    &path,
                    plot.as_raw(),
                    plot.width() as u32,
                    plot.height() as u32,
                    image::ColorType::Rgba8,
                )
                .unwrap();
                println!("Image saved to {path:?}.");
            }
        }
    }

    fn save(&mut self, _storage: &mut dyn Storage) {
        save_serial_settings(&self.serial_devices);
        if let Err(err) = self.gui_conf.save(&APP_INFO, PREFS_KEY) {
            println!("gui settings save failed: {:?}", err);
        }
    }
}<|MERGE_RESOLUTION|>--- conflicted
+++ resolved
@@ -515,167 +515,6 @@
                             device_is_already_saved = true;
                         }
                     }
-<<<<<<< HEAD
-                    ui.add_space(10.0);
-                    ui.horizontal(|ui| {
-                        ui.label("Device");
-                        ui.add_space(130.0);
-                        ui.label("Baud");
-                    });
-
-                    let old_name = self.device.clone();
-                    ui.horizontal(|ui| {
-                        let dev_text = self.device.replace("/dev/tty.", "");
-                        ui.horizontal(|ui| {
-                            if self.connected_to_device {
-                                ui.disable();
-                            }
-                            let _response = egui::ComboBox::from_id_salt("Device")
-                                .selected_text(dev_text)
-                                .width(RIGHT_PANEL_WIDTH * 0.92 - 155.0)
-                                .show_ui(ui, |ui| {
-                                    devices
-                                        .into_iter()
-                                        // on macOS each device appears as /dev/tty.* and /dev/cu.*
-                                        // we only display the /dev/tty.* here
-                                        .filter(|dev| !dev.contains("/dev/cu."))
-                                        .for_each(|dev| {
-                                            // this makes the names shorter in the UI on UNIX and UNIX-like platforms
-                                            let dev_text = dev.replace("/dev/tty.", "");
-                                            ui.selectable_value(&mut self.device, dev, dev_text);
-                                        });
-                                }).response;
-                            // let selected_new_device = response.changed();  //somehow this does not work
-                            // if selected_new_device {
-                            if old_name != self.device {
-                                if !self.data.time.is_empty() {
-                                    self.show_warning_window = WindowFeedback::Waiting;
-                                    self.old_device = old_name;
-                                } else {
-                                    self.show_warning_window = WindowFeedback::Clear;
-                                }
-                            }
-                        });
-                        match self.show_warning_window {
-                            WindowFeedback::None => {}
-                            WindowFeedback::Waiting => {
-                                self.show_warning_window = self.clear_warning_window(ctx);
-                            }
-                            WindowFeedback::Clear => {
-                                // new device selected, check in previously used devices
-                                let mut device_is_already_saved = false;
-                                for (idx, dev) in self.serial_devices.devices.iter().enumerate() {
-                                    if dev.name == self.device {
-                                        // this is the device!
-                                        self.device = dev.name.clone();
-                                        self.device_idx = idx;
-                                        init = true;
-                                        device_is_already_saved = true;
-                                    }
-                                }
-                                if !device_is_already_saved {
-                                    // create new device in the archive
-                                    let mut device = Device::default();
-                                    device.name = self.device.clone();
-                                    self.serial_devices.devices.push(device);
-                                    self.serial_devices.number_of_plots.push(1);
-                                    self.serial_devices.labels.push(vec!["Column 0".to_string()]);
-                                    self.device_idx = self.serial_devices.devices.len() - 1;
-                                    save_serial_settings(&self.serial_devices);
-                                }
-                                self.clear_tx.send(true).expect("failed to send clear after choosing new device");
-                                // need to clear the data here such that we don't get errors in the gui (plot)
-                                self.data = DataContainer::default();
-                                self.show_warning_window = WindowFeedback::None;
-                            }
-                            WindowFeedback::Cancel => {
-                                self.device = self.old_device.clone();
-                                self.show_warning_window = WindowFeedback::None;
-                            }
-                        }
-                        egui::ComboBox::from_id_salt("Baud Rate")
-                            .selected_text(format!("{}", self.serial_devices.devices[self.device_idx].baud_rate))
-                            .width(80.0)
-                            .show_ui(ui, |ui| {
-                                if self.connected_to_device {
-                                    ui.disable();
-                                }
-                                BAUD_RATES.iter().for_each(|baud_rate| {
-                                    ui.selectable_value(
-                                        &mut self.serial_devices.devices[self.device_idx].baud_rate,
-                                        *baud_rate,
-                                        baud_rate.to_string(),
-                                    );
-                                });
-                            });
-                        let connect_text = if self.connected_to_device { "Disconnect" } else { "Connect" };
-                        if ui.button(connect_text).clicked() {
-                            if let Ok(mut device) = self.device_lock.write() {
-                                if self.connected_to_device {
-                                    device.name.clear();
-                                } else {
-                                    device.name = self.serial_devices.devices[self.device_idx].name.clone();
-                                    device.baud_rate = self.serial_devices.devices[self.device_idx].baud_rate;
-                                }
-                            }
-                        }
-                    });
-                    ui.add_space(5.0);
-                    ui.horizontal(|ui| {
-                        ui.label("Data Bits");
-                        ui.add_space(5.0);
-                        ui.label("Parity");
-                        ui.add_space(20.0);
-                        ui.label("Stop Bits");
-                        ui.label("Flow Control");
-                        ui.label("Timeout");
-                    });
-                    ui.horizontal(|ui| {
-                        if self.connected_to_device {
-                            ui.disable();
-                        }
-                        egui::ComboBox::from_id_salt("Data Bits")
-                            .selected_text(self.serial_devices.devices[self.device_idx].data_bits.to_string())
-                            .width(30.0)
-                            .show_ui(ui, |ui| {
-                                ui.selectable_value(&mut self.serial_devices.devices[self.device_idx].data_bits, DataBits::Eight, DataBits::Eight.to_string());
-                                ui.selectable_value(&mut self.serial_devices.devices[self.device_idx].data_bits, DataBits::Seven, DataBits::Seven.to_string());
-                                ui.selectable_value(&mut self.serial_devices.devices[self.device_idx].data_bits, DataBits::Six, DataBits::Six.to_string());
-                                ui.selectable_value(&mut self.serial_devices.devices[self.device_idx].data_bits, DataBits::Five, DataBits::Five.to_string());
-                            });
-                        egui::ComboBox::from_id_salt("Parity")
-                            .selected_text(self.serial_devices.devices[self.device_idx].parity.to_string())
-                            .width(30.0)
-                            .show_ui(ui, |ui| {
-                                ui.selectable_value(&mut self.serial_devices.devices[self.device_idx].parity, Parity::None, Parity::None.to_string());
-                                ui.selectable_value(&mut self.serial_devices.devices[self.device_idx].parity, Parity::Odd, Parity::Odd.to_string());
-                                ui.selectable_value(&mut self.serial_devices.devices[self.device_idx].parity, Parity::Even, Parity::Even.to_string());
-                            });
-                        egui::ComboBox::from_id_salt("Stop Bits")
-                            .selected_text(self.serial_devices.devices[self.device_idx].stop_bits.to_string())
-                            .width(30.0)
-                            .show_ui(ui, |ui| {
-                                ui.selectable_value(&mut self.serial_devices.devices[self.device_idx].stop_bits, StopBits::One, StopBits::One.to_string());
-                                ui.selectable_value(&mut self.serial_devices.devices[self.device_idx].stop_bits, StopBits::Two, StopBits::Two.to_string());
-                            });
-                        egui::ComboBox::from_id_salt("Flow Control")
-                            .selected_text(self.serial_devices.devices[self.device_idx].flow_control.to_string())
-                            .width(75.0)
-                            .show_ui(ui, |ui| {
-                                ui.selectable_value(&mut self.serial_devices.devices[self.device_idx].flow_control, FlowControl::None, FlowControl::None.to_string());
-                                ui.selectable_value(&mut self.serial_devices.devices[self.device_idx].flow_control, FlowControl::Hardware, FlowControl::Hardware.to_string());
-                                ui.selectable_value(&mut self.serial_devices.devices[self.device_idx].flow_control, FlowControl::Software, FlowControl::Software.to_string());
-                            });
-                        egui::ComboBox::from_id_salt("Timeout")
-                            .selected_text(self.serial_devices.devices[self.device_idx].timeout.as_millis().to_string())
-                            .width(55.0)
-                            .show_ui(ui, |ui| {
-                                ui.selectable_value(&mut self.serial_devices.devices[self.device_idx].timeout, Duration::from_millis(0), "0");
-                                ui.selectable_value(&mut self.serial_devices.devices[self.device_idx].timeout, Duration::from_millis(10), "10");
-                                ui.selectable_value(&mut self.serial_devices.devices[self.device_idx].timeout, Duration::from_millis(100), "100");
-                                ui.selectable_value(&mut self.serial_devices.devices[self.device_idx].timeout, Duration::from_millis(1000), "1000");
-                            });
-=======
                     if !device_is_already_saved {
                         // create new device in the archive
                         let mut device = Device::default();
@@ -711,7 +550,6 @@
                             *baud_rate,
                             baud_rate.to_string(),
                         );
->>>>>>> 90c00696
                     });
                 });
             let connect_text = if self.connected_to_device { "Disconnect" } else { "Connect" };
@@ -803,82 +641,10 @@
                         save_raw_traffic: self.save_raw,
                         names: self.serial_devices.labels[self.device_idx].clone(),
                     }) {
-                        print_to_console(
-                            &self.print_lock,
-                            Print::Error(format!(
-                                "save_tx thread send failed: {:?}",
-                                e
-                            )),
-                        );
+                        log::error!( "save_tx thread send failed: {:?}", e);
                     }
                 }
             };
-
-            if ui
-                .button(egui::RichText::new(format!("{} Save Plot", egui_phosphor::regular::FLOPPY_DISK)))
-                .on_hover_text("Save an image of the Plot.")
-                .clicked() || ui.input_mut(|i| i.consume_shortcut(&SAVE_PLOT_SHORTCUT))
-
-            {
-                ctx.send_viewport_cmd(egui::ViewportCommand::Screenshot);
-            }
-            ui.end_row();
-            if ui.button(egui::RichText::new(format!("{} Clear Data", egui_phosphor::regular::X)))
-                .on_hover_text("Clear Data from Plot.")
-                .clicked() || ui.input_mut(|i| i.consume_shortcut(&CLEAR_PLOT_SHORTCUT)) {
-                print_to_console(
-                    &self.print_lock,
-                    Print::Ok("Cleared recorded Data".to_string()),
-                );
-                if let Err(err) = self.clear_tx.send(true) {
-                    print_to_console(
-                        &self.print_lock,
-                        Print::Error(format!(
-                            "clear_tx thread send failed: {:?}",
-                            err
-                        )),
-                    );
-                }
-                // need to clear the data here in order to prevent errors in the gui (plot)
-                self.data = DataContainer::default();
-                // self.names_tx.send(self.serial_devices.labels[self.device_idx].clone()).expect("Failed to send names");
-
-<<<<<<< HEAD
-                            ui.end_row();
-                            ui.label("Show Sent Commands");
-                            ui.add(toggle(&mut self.show_sent_cmds))
-                                .on_hover_text("Show sent commands in console.");
-                            ui.end_row();
-                            ui.label("Show Timestamp");
-                            ui.add(toggle(&mut self.show_timestamps))
-                                .on_hover_text("Show timestamp in console.");
-                            ui.end_row();
-                            ui.label("EOL character");
-                            ui.add(
-                                egui::TextEdit::singleline(&mut self.eol)
-                                    .desired_width(ui.available_width() * 0.9))
-                                .on_hover_text("Configure your EOL character for sent commands..");
-                            // ui.checkbox(&mut self.gui_conf.debug, "Debug Mode");
-                            ui.end_row();
-                            ui.end_row();
-
-                            if ui.button(egui::RichText::new(format!("{} Save CSV", egui_phosphor::regular::FLOPPY_DISK)))
-                                .on_hover_text("Save Plot Data to CSV.")
-                                .clicked() || ui.input_mut(|i| i.consume_shortcut(&SAVE_FILE_SHORTCUT))
-                            {
-                                if let Some(path) = rfd::FileDialog::new().save_file() {
-                                    self.picked_path = path;
-                                    self.picked_path.set_extension("csv");
-                                    if let Err(e) = self.save_tx.send(FileOptions {
-                                        file_path: self.picked_path.clone(),
-                                        save_absolute_time: self.gui_conf.save_absolute_time,
-                                        save_raw_traffic: self.save_raw,
-                                        names: self.serial_devices.labels[self.device_idx].clone(),
-                                    }) {
-                                        log::error!( "save_tx thread send failed: {:?}", e);
-                                    }
-                                }
-                            };
 
                             if ui
                                 .button(egui::RichText::new(format!("{} Save Plot", egui_phosphor::regular::FLOPPY_DISK)))
@@ -899,34 +665,6 @@
                                 self.data = DataContainer::default();
                                 // self.names_tx.send(self.serial_devices.labels[self.device_idx].clone()).expect("Failed to send names");
 
-                            }
-                            ui.end_row();
-                            ui.label("Save Raw Traffic");
-                            ui.add(toggle(&mut self.save_raw))
-                                .on_hover_text("Save second CSV containing raw traffic.")
-                                .changed();
-                            ui.end_row();
-                            ui.label("Save Absolute Time");
-                            ui.add(toggle(&mut self.gui_conf.save_absolute_time))
-                                .on_hover_text("Save absolute time in CSV.");
-                            ui.end_row();
-                        });
-                    ui.add_space(25.0);
-                    if ui.add(ThemeSwitch::new(&mut self.gui_conf.theme_preference)).changed() {
-                        ui.ctx().set_theme(self.gui_conf.theme_preference);
-                    };
-                    ui.add_space(25.0);
-                    self.gui_conf.dark_mode = ui.visuals() == &Visuals::dark();
-                    ui.horizontal(|ui| {
-                        if ui.button("Clear Device History").clicked() {
-                            self.serial_devices = SerialDevices::default();
-                            self.device.clear();
-                            self.device_idx = 0;
-                            clear_serial_settings();
-                        }
-                        if ui.button("Reset Labels").clicked() {
-                            // self.serial_devices.labels[self.device_idx] = self.serial_devices.labels.clone();
-=======
             }
             ui.end_row();
             ui.label("Save Raw Traffic");
@@ -952,28 +690,17 @@
         self.gui_conf.dark_mode = ui.visuals() == &Visuals::dark();
         ui.add_space(20.0);
 
-        if ui
-            .button(egui::RichText::new(format!(
-                "{} Clear Data",
-                egui_phosphor::regular::X
-            )))
+        if ui.button(egui::RichText::new(format!("{} Clear Data", egui_phosphor::regular::X)))
             .on_hover_text("Clear Data from Plot.")
-            .clicked()
-            || ui.input_mut(|i| i.consume_shortcut(&CLEAR_PLOT_SHORTCUT))
-        {
-            print_to_console(
-                &self.print_lock,
-                Print::Ok("Cleared recorded Data".to_string()),
-            );
+            .clicked() || ui.input_mut(|i| i.consume_shortcut(&CLEAR_PLOT_SHORTCUT)) {
+            log::info!("Cleared recorded Data");
             if let Err(err) = self.clear_tx.send(true) {
-                print_to_console(
-                    &self.print_lock,
-                    Print::Error(format!("clear_tx thread send failed: {:?}", err)),
-                );
+                log::error!("clear_tx thread send failed: {:?}", err );
             }
             // need to clear the data here in order to prevent errors in the gui (plot)
             self.data = DataContainer::default();
-            //self.names_tx.send(self.serial_devices.plot_labels[self.device_idx].clone()).expect("Failed to send names");
+            // self.names_tx.send(self.serial_devices.labels[self.device_idx].clone()).expect("Failed to send names");
+
         }
         ui.horizontal(|ui| {
             if ui.button("Clear Device History").clicked() {
@@ -1031,7 +758,6 @@
                     {
                         if self.serial_devices.number_of_plots[self.device_idx] == 0 {
                             return;
->>>>>>> 90c00696
                         }
                         self.serial_devices.number_of_plots[self.device_idx] =
                             (self.serial_devices.number_of_plots[self.device_idx] - 1).clamp(0, 10);
@@ -1057,13 +783,6 @@
                     }
                 });
 
-<<<<<<< HEAD
-                        if self.labels.len() <= i {
-                            break;
-                        }
-                        ui.horizontal(|ui| {
-                            let response = color_picker_widget(ui, "", &mut self.colors, i);
-=======
                 ui.end_row();
                 ui.label("Show Sent Commands");
                 ui.add(toggle(&mut self.show_sent_cmds))
@@ -1096,7 +815,6 @@
                 // self.names_tx.send(self.labels.clone()).expect("Failed to send names");
                 self.init = false;
             }
->>>>>>> 90c00696
 
             if self.labels.len() <= i {
                 break;
@@ -1104,22 +822,6 @@
             ui.horizontal(|ui| {
                 let response = color_picker_widget(ui, "", &mut self.colors, i);
 
-<<<<<<< HEAD
-                            if ui.add(
-                                egui::TextEdit::singleline(&mut self.labels[i])
-                                    .desired_width(0.95 * RIGHT_PANEL_WIDTH)
-                            ).on_hover_text("Use custom names for your Datasets.").changed() {
-                                // self.names_tx.send(self.labels.clone()).expect("Failed to send names");
-                            };
-                        });
-                    }
-                    match self.show_color_window {
-                        ColorWindow::NoShow => {}
-                        ColorWindow::ColorIndex(index) => {
-                            if color_picker_window(ui.ctx(), &mut self.colors[index], &mut self.color_vals[index]) {
-                                self.show_color_window = ColorWindow::NoShow;
-                            }
-=======
                 // Check if the square was clicked and toggle color picker window
                 if response.clicked() {
                     self.show_color_window = ColorWindow::ColorIndex(i);
@@ -1179,7 +881,6 @@
                             self.serial_devices.highlight_labels[self.device_idx].truncate(
                                 self.serial_devices.number_of_highlights[self.device_idx],
                             );
->>>>>>> 90c00696
                         }
                     }
                     ui.add(
@@ -1207,13 +908,6 @@
                 });
             });
 
-<<<<<<< HEAD
-                ui.add_space(20.0);
-                ui.separator();
-                ui.collapsing("Debug logs:", |ui| {
-                    egui_logger::logger_ui().show(ui);
-                });
-=======
         ui.label(format!(
             "Detected {} highlight:",
             self.serial_devices.number_of_highlights[self.device_idx]
@@ -1268,40 +962,12 @@
                             .show(ui, |ui| {
                                 self.draw_export_settings(ctx, ui);
                             });
-
-                        if let Ok(read_guard) = self.print_lock.read() {
-                            self.console = read_guard.clone();
-                        }
-                        let num_rows = self.console.len();
-                        let row_height = ui.text_style_height(&egui::TextStyle::Body);
-
-                        ui.add_space(20.0);
-                        ui.separator();
-                        ui.label("Debug Info:");
-                        ui.add_space(5.0);
-                        egui::ScrollArea::vertical()
-                            .id_salt("console_scroll_area")
-                            .auto_shrink([false; 2])
-                            .stick_to_bottom(true)
-                            .max_height(row_height * 15.5)
-                            .show_rows(ui, row_height, num_rows, |ui, _row_range| {
-                                let content: String = self
-                                    .console
-                                    .iter()
-                                    .flat_map(|row| row.scroll_area_message(&self.gui_conf))
-                                    .map(|msg| msg.label + msg.content.as_str())
-                                    .collect::<Vec<_>>()
-                                    .join("\n");
-                                // we need to add it as one multiline object, such that we can select and copy
-                                // text over multiple lines
-                                ui.add(
-                                    egui::TextEdit::multiline(&mut content.as_str())
-                                        .font(DEFAULT_FONT_ID) // for cursor height
-                                        .lock_focus(true), // TODO: add a layouter to highlight the labels
-                                );
-                            });
                     });
->>>>>>> 90c00696
+                ui.add_space(20.0);
+                ui.separator();
+                ui.collapsing("Debug logs:", |ui| {
+                    egui_logger::logger_ui().show(ui);
+                });
             });
         });
     }
